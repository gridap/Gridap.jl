--- conflicted
+++ resolved
@@ -24,11 +24,8 @@
   "Developper notes" => Any[
     "dev-notes/block-assemblers.md",
     "dev-notes/pullbacks.md",
-<<<<<<< HEAD
     "dev-notes/bernstein.md",
-=======
     "dev-notes/autodiff.md",
->>>>>>> c1588614
   ],
 ]
 
