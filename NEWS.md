# Changelog
All notable changes to this project will be documented in this file.

The format is based on [Keep a Changelog](https://keepachangelog.com/en/1.0.0/),
and this project adheres to [Semantic Versioning](https://semver.org/spec/v2.0.0.html).

<<<<<<< HEAD
## [0.16.0] - Unreleased

### Added
- Experimental support for mixed dimensional PDEs. Since PR [#567](https://github.com/gridap/Gridap.jl/pull/567).

### Changed
- Refactoring in `SparseMatrixAssembler` to make it more extensible and efficient. Since PR [#568](https://github.com/gridap/Gridap.jl/pull/568).
- Renamed `get_free_values` -> `get_free_dof_values`. Since PR [#567](https://github.com/gridap/Gridap.jl/pull/567).
- Miscellaneous changes in the FE assembly to allow the solution of mixed dimensional problems. Since PR [#567](https://github.com/gridap/Gridap.jl/pull/567).

### Removed
- Types `SparseMatrixCSR` and `SymSparseMatrixCSR` have been moved to the registered package [`SparseMatricesCSR`](https://github.com/gridap/SparseMatricesCSR.jl). To use them simply add `SparseMatricesCSR` into your environment and type `using SparseMatricesCSR`. Since  Since PR [#568](https://github.com/gridap/Gridap.jl/pull/568).
=======
## [0.15.5] - 2021-04-06

### Fixed
- Spurious run-time dispatch in `LazyArray` with important performance implications. Since commit [0498a16](https://github.com/gridap/Gridap.jl/commit/0498a16cc264c7c7c1cff4ea471e51bf0786fb06).

## [0.15.4] - 2021-03-29

### Fixed
- Bug in `CartesianDiscreteModel` with periodic boundary conditions that shows up in Julia 1.6 but not in Julia 1.5. Since commit [da005cf](https://github.com/gridap/Gridap.jl/commit/da005cf4cde68617f92d76744e307798ef7e8340).
>>>>>>> aabe92bd

## [0.15.3] - 2021-03-16

### Added 
- `get_cell_map` now returns array of `AffineMap` for linear grids of simplices. Needed to compute Laplacian operator, inverse maps etc. Since PR [#553](https://github.com/gridap/Gridap.jl/pull/553).

### Fixed
- Bug in `print_op_tree`. Since PR [#563](https://github.com/gridap/Gridap.jl/pull/563)

## [0.15.2] - 2021-03-08

### Added
- Method `inverse_map` for `AffineMap`. Since PR [#552](https://github.com/gridap/Gridap.jl/pull/552).
- Method `get_cell_points` for `CellDof`. Since PR [#551](https://github.com/gridap/Gridap.jl/pull/551).
- Evaluation of `MonomialBasis` objects at a single point. Since PR [#550](https://github.com/gridap/Gridap.jl/pull/550).
- `rand` function for `MultiValue` objects. Since PR [#530](https://github.com/gridap/Gridap.jl/pull/530).

### Fixed
- Bug in `return_value` for `Broadcasting(∇∇)`. Since PR [#554](https://github.com/gridap/Gridap.jl/pull/554).
- Bug in `dot` for third order tensors. Since PR [#544](https://github.com/gridap/Gridap.jl/pull/544).

## [0.15.1] - 2021-01-22

### Added
- Added support for Hessian and Laplacian operators. Only implemented for Finite Elements with an `AffineMap`. Since  PR [#514](https://github.com/gridap/Gridap.jl/pull/514).

### Fixed
- Bug in `RestrictedDiscreteModel` for periodic boundary conditions. Since  PR [#517](https://github.com/gridap/Gridap.jl/pull/517).
- Bug in `sum(a::LazyArray)` when  `eltype(a) <: AbstractArray`. Since PR [#513](https://github.com/gridap/Gridap.jl/pull/513).

## [0.15.0] - 2020-12-14

This version is a major (backwards-incompatible) refactoring of the project which is not summarized here for the sake of brevity. Most of the functionality of v0.14.0 is available in v0.15.0, but possibly with a significantly different API. See [here](https://github.com/gridap/Tutorials/compare/v0.14.0...v0.15.0) the changes in the sources of the Gridap Tutorials between versions 0.14.0 and 0.15.0 to effectively see the major changes in the API.

## [0.14.2] - 2020-11-24

### Added
- Added additional tensor operations and new double contraction notation `⋅²`. Implemented a `zero` constructor for `ThirdOrderTensorValues` to allow integration of 3-tensors. Since PR [#415](https://github.com/gridap/Gridap.jl/pull/415/).

### Fixed
 - Bug-fix for 32-bit Julia: Replace all occurences of Int64 by Int. Since PR [#445](https://github.com/gridap/Gridap.jl/pull/445).
 - Bug-fix for 32-bit Julia. Using inttype=Int keyword argument for JSON parsing. Since PR [#456](https://github.com/gridap/Gridap.jl/pull/456).

## [0.14.1] - 2020-09-17 

### Added
 - Added VectorWithEntryInserted and VectorWithEntryRemoved. Since PR [#401](https://github.com/gridap/Gridap.jl/pull/401/).
 - Added missing get_constant_approach() getter to FESpaceWithConstantFixed. Since PR [#409](https://github.com/gridap/Gridap.jl/pull/409).

### Deprecated
 - The name FESpaceWithLastDofRemoved has been deprecated in favor of its generalization FESpaceWithConstantFixed. Since PR [#396](https://github.com/gridap/Gridap.jl/pull/396) and PR [#404](https://github.com/gridap/Gridap.jl/pull/404).

## [0.14.0] - 2020-08-27

### Removed
 - Support for Julia v1.0. Now, the minimum supported is Julia v1.3. Since PR [#376](https://github.com/gridap/Gridap.jl/pull/376/).

### Changed
 - Major refactoring associated with the handling of elemental matrices and vectors in multi-field computations and also on the skeleton. Since PR [#376](https://github.com/gridap/Gridap.jl/pull/376/).
 - First and second argument switch in `update_state_variables!` in order to have function-first style. Since PR [#376](https://github.com/gridap/Gridap.jl/pull/376/).
 - Table struct has been generalized such that data and ptrs arrays can be of an arbitrary type extending AbstractArray. Since PR [#310](https://github.com/gridap/Gridap.jl/pull/310/)
 - `interpolate, interpolate!, interpolate_dirichlet...` switched argument order to function first style. For instance `interpolate(u, V)` instead of `interpolate(V, u)`
 
### Added
 - Allowing the construction of an `HomogeneousTrialFESpace` from a `TrialFESpace`. Since PR [#384](https://github.com/gridap/Gridap.jl/pull/384).
 - Support for automatic differentiation of residuals and Jacobians in multi-field computations since PR [#383](https://github.com/gridap/Gridap.jl/pull/383/).
 - New `FilterKernel` since PR [#379](https://github.com/gridap/Gridap.jl/pull/379/).

### Fixed
 - Bug associated with boundary triangulation in 1D discrete models. Since PR [#393](https://github.com/gridap/Gridap.jl/pull/393).

## [0.13.4] - 2020-08-23

### Added 
  - New `FilteredCellArray` since PR [#372](https://github.com/gridap/Gridap.jl/pull/372/).

## [0.13.3] - 2020-08-12

### Added
  - `Visualization.visualization_data` function that makes it easier to bring fields into
  visualization library friendly formats. Since PR [#354](https://github.com/gridap/Gridap.jl/pull/354).
  - Gradient of a product binary operation (`*`) between a scalar and a field. Since PR [#340](https://github.com/gridap/Gridap.jl/pull/340).

## [0.13.2] - 2020-07-31

### Added
  - Automatic differentiation of the Jacobian from a given residual and the Jacobian and the residual from a given energy. Not working at this moment on the Skeleton nor for multi-field (WIP), but yes for other cases.
  Now, the user can omit `jac` from `FETerm(res,jac,trian,quad)`, i.e. `FETerm(res,trian,quad)` and the Jacobian will be automatically generated. In addition, the user can write `FEEnergy(ener,trian,quad)` for a given `ener(uh)` function
  and the residual and the Jacobian will be automatically generated. Since PR [#338](https://github.com/gridap/Gridap.jl/pull/338/).

## [0.13.1] - 2020-07-24

### Fixed
  - Bugs associated with the degenerated case of 0-length arrays. Since PR [#331](https://github.com/gridap/Gridap.jl/pull/331/) and [#332](https://github.com/gridap/Gridap.jl/pull/332/).

## [0.13.0] - 2020-07-23

### Added
  - Automatic differentiation for symmetric gradient, i.e. `ε(u)` for a given vector-valued function `u`. Since PR [#327](https://github.com/gridap/Gridap.jl/pull/327/).
  - Added missing SparseMatrixAssembler constructor for MultiFieldFESpaces. Since PR [#320](https://github.com/gridap/Gridap.jl/pull/320/).
  - kw-argument `space` to `LagrangianRefFE` constructor in order to select the type of underlying polynomial space, i.e., `:Q`, `:S`, or `:P`. Since PR [#321](https://github.com/gridap/Gridap.jl/pull/321).

### Changed
  - The meaning of `inward/outward` has slightly changed for `SkeletonCellBasis` objects. Now, by accessing to these properties a `ReducedSkeletonCellBasis` is returned, which allows to use the result in a more flexible way (in particular, the result can be used in a similar way than the result of `jump` or `mean`). Since PR [#317](https://github.com/gridap/Gridap.jl/pull/317).
  - Major refactoring in `ReferenceFEs` module. Since PR [#319](https://github.com/gridap/Gridap.jl/pull/319) and [#321](https://github.com/gridap/Gridap.jl/pull/321). In particular:
    - `NodalReferenceFE` has been replaced by a new abstract type `LagrangianRefFE`.
    - `GenericNodalCartesianRefFE` has been replaced by `GenericLagrangianRefFE`.

### Removed
  - Removals associated with the `ReferenceFEs` refactoring in PR [#319](https://github.com/gridap/Gridap.jl/pull/319):
    - Removed `QDiscRefFE` constructor. Use a standard `LagrangianRefFE` and `L2Conformity` instead.
    - Removed `PDiscRefFE` constructor. Use `LagrangianRefFE` constructor with the kw-argument `space=:P`.
    - Removed `CDLagrangianRefFE` constructor. Use a standard `LagrangianRefFE` and `CDConformity` instead.
    - Removed fields `face_own_dofs` and `face_own_dof_permutations` from `GenericRefFE`.
    - Removed struct `DiscRefFE`.

### Fixed
  - Better handling of FE terms defined on empty triangulations. Since PR [#329](https://github.com/gridap/Gridap.jl/pull/329).
  - Replaced `+=` by `add_entry!`. Since PR [#316](https://github.com/gridap/Gridap.jl/pull/316).
  - Minor fix to let Vtk.jl support changes in Vtk 1.7.X versus 1.6.X. Since PR [#324](https://github.com/gridap/Gridap.jl/pull/324).

## [0.12.0] - 2020-07-07

### Added

  - Added `SkeletonTriangulation` constructor in order to integrate, where a given interpolation is discontinuous. Since PR [#304](https://github.com/gridap/Gridap.jl/pull/304).
  - New `ConformingFESpace` constructor. Since PR [#293](https://github.com/gridap/Gridap.jl/pull/293).
  - Added `QDiscRefFE` constructor for `DiscRefFE`. Since PR [#293](https://github.com/gridap/Gridap.jl/pull/293).
  - New `FESpace` constructor that takes an instance of `ReferenceFE`. Since PR [#294](https://github.com/gridap/Gridap.jl/pull/294).
  - New `FESpace` constructor that takes an instance of `Conformity`. Since PR [#311](https://github.com/gridap/Gridap.jl/pull/311).
  - New `CDLagrangianRefFE` struct, that provides a Lagrangian reference FE with different conformity per direction. Since PR [#299](https://github.com/gridap/Gridap.jl/pull/299).
  - New `FESpace` method that takes a model and a `RefFE`. Since PR [#299](https://github.com/gridap/Gridap.jl/pull/299).
  - Possibility to have 0 order in `DISC` directions of a `CDLagrangianRefFE`. Since PR [#308](https://github.com/gridap/Gridap.jl/pull/308).
  - Added setindex! method for Reindexed. Since PR [#309](https://github.com/gridap/Gridap.jl/pull/309).


### Changed

  - Changed the interfaces of `ReferenceFE` and `NodalReferenceFE` in relation of DOF ownership. Now function `get_face_own_dofs` and related ones are parametrized by a `Conformity` object. Since PR [#311](https://github.com/gridap/Gridap.jl/pull/311).
  - The constructors `GenericRefFE`, `GenericNodalCartesianRefFE`, and `compute_conforming_cell_dofs` take an extra argument of type `Conformity`. Since PR [#311](https://github.com/gridap/Gridap.jl/pull/311).
  - Renamed `PDiscRefFE` -> `DiscRefFE` struct keeping the name for constructor. Since PR [#293](https://github.com/gridap/Gridap.jl/pull/293).
  - One of the `GradConformingFESpace` methods now more general `ConformingFESpace`. Since PR [#293](https://github.com/gridap/Gridap.jl/pull/293).
  - `DivConformingFESpace` and `CurlConformingFESpace` constructors eliminated. Since PR [#293](https://github.com/gridap/Gridap.jl/pull/293).
  - Extend table to support arbitrary vector types. Since PR [#310](https://github.com/gridap/Gridap.jl/pull/310).

### Fixed

  - Construction of `VectorValue`, `TensorValue`, et al. objects from non-homogeneous arguments.  This solves some problems associated with automatic differentiation. Since PR [#298](https://github.com/gridap/Gridap.jl/pull/298).
  - `CDLagrangianRefFE` node ordering. Since PR [#305](https://github.com/gridap/Gridap.jl/pull/305).

## [0.11.2] - 2020-06-22

### Added

  - Method `solve!(x,ls,op::AffineOperator,cache::Nothing,newmatrix)`. Since PR [#288](https://github.com/gridap/Gridap.jl/pull/288).

### Fixed

  - Bug related with `WriteVTK` version 1.7. Fixed via PR [#287](https://github.com/gridap/Gridap.jl/pull/287).
  - Bug in outer constructor of Table{...} for input arrays of abstract type. Fixed via PR [#285](https://github.com/gridap/Gridap.jl/pull/285).

## [0.11.1] - 2020-06-19

### Fixed

  - Bug in the handling of caches in `NLSolver`. Fixed via PR [#283](https://github.com/gridap/Gridap.jl/pull/283).
  - Bug that showed up when interpolating a FE function defined on an
  `ExtendedFESpace` onto a non-extended `FESpace`. Fixed via PR [#282](https://github.com/gridap/Gridap.jl/pull/282).

## [0.11.0] - 2020-06-16

### Added

  - Operator `⊙` (\odot) as an alias of `inner`. Since PR [#239](https://github.com/gridap/Gridap.jl/pull/239).
  - Operator `⊗` (\otimes) as an alias of `outer`. Since PR [#239](https://github.com/gridap/Gridap.jl/pull/239).
  - Support for (symmetric) 4th order tensors. Since PR [#239](https://github.com/gridap/Gridap.jl/pull/239).
  - Optimizations for symmetric 2nd order tensors. Since PR [#239](https://github.com/gridap/Gridap.jl/pull/239).
  - Methods for `cross` function (aka `×` (\times)) to operate with `VectorValues`. Since PR [#280](https://github.com/gridap/Gridap.jl/pull/280).
  - Interpolation is now supported also for multifield spaces. Since PR [#279](https://github.com/gridap/Gridap.jl/pull/279).

### Changed

  - Major refactoring in the module `Gridap.TensorValues`.
  Since PR [#239](https://github.com/gridap/Gridap.jl/pull/239).
   **The following changes are likely to affect all users:**
    - The operator `*` is not allowed for expressing the dot product anymore. Use `LinearAlgebra.dot`
  function aka `⋅` (\cdot).
    - The syntax `∇*u` is not allowed anymore.  Use `∇⋅u` instead.
    - Gridap re-exports `dot`, `⋅`, and other names from LinearAlbegra that are used
  often in Gridap code.
    - Function `n_components` is renamed to `num_components`.
  - The `SingleFieldFESpace` interface has changed. The function `gather_free_and_dirichlet_values!`
  has been added as mandatory for all FE space implementations and the old function `gather_free_and_dirichlet_values`
  is now optional. Since PR [#279](https://github.com/gridap/Gridap.jl/pull/279).

## [0.10.4] - 2020-06-8

### Added

- Functions `create_vtk_file` and `createvtk`. Since PR [#273](https://github.com/gridap/Gridap.jl/pull/273).

## [0.10.3] - 2020-05-29

### Added

 - Function `print_op_tree` to visualize lazy operation trees. Since PR [#270](https://github.com/gridap/Gridap.jl/pull/270).
 - Exported `apply` and `reindex` from `Gridap` top level. Since PR [#270](https://github.com/gridap/Gridap.jl/pull/270).
 - Extended support of `CartesianDiscreteModel` to models with periodic boundary conditions.
 PR [#266](https://github.com/gridap/Gridap.jl/pull/266).

### Deprecated
 - Optional argument `map` for CartesianDescriptor converted to a key-word argument. Since PR [#266](https://github.com/gridap/Gridap.jl/pull/266).

### Fixed
 - Fixed some methods of the `sparsecsr` generic function. Since PR [#262](https://github.com/gridap/Gridap.jl/pull/262).
 - Fixed BUG in `findnz` function for `SparseMatrixCSR`. Since PR [#264](https://github.com/gridap/Gridap.jl/pull/264).
 - Fixed `restrict(::AbstractArray,::TriangulationPortion)` for portions of triangulations extending `BoundaryTriangulation`. Since PR [#267](https://github.com/gridap/Gridap.jl/pull/267).

## [0.10.2] - 2020-05-21

### Added

 - New key-word arguments `zeromean_trian` and `zeromean_quad` in the `FESpace` constructor. Since
 PR [#257](https://github.com/gridap/Gridap.jl/pull/257).
 - New method `reindex(::Triangulation,indices)`. Since
 PR [#257](https://github.com/gridap/Gridap.jl/pull/257).
 - New functions `get_face_to_face(::BoundaryTriangulation)` and `get_cell_around(::BoundaryTriangulation)`. Since
 PR [#256](https://github.com/gridap/Gridap.jl/pull/256).

## [0.10.1] - 2020-05-19

### Fixed

  - Added missing implementation of `simplexify(SEGMENT)` and `simplexify(VERTEX)`. Since PR [#252](https://github.com/gridap/Gridap.jl/pull/252).

## [0.10.0] - 2020-05-14

### Added

  - Extended support of `TriangulationPortion` to boundary and skeleton triangulations.  Since PR [#249](https://github.com/gridap/Gridap.jl/pull/249).
  - Added `FESpaceWithLinearConstraints`. Since PR [#247](https://github.com/gridap/Gridap.jl/pull/247).
  - Added inner constructor to `CartesianDiscreteModel` allowing to build a model that represents a subgrid of
    a larger grid. Since PR [#245](https://github.com/gridap/Gridap.jl/pull/245).

### Changed

  - The part associated with the imposition of constraints in the `FESpace` interface has changed slightly. Since PR [#247](https://github.com/gridap/Gridap.jl/pull/247).
  - Simplified the signature of `zero_free_values(::FESpace)`. Since PR [#249](https://github.com/gridap/Gridap.jl/pull/249).
  - Simplified the signature of `zero_initial_guess(op::NonlinearOperator)`. Since PR [#249](https://github.com/gridap/Gridap.jl/pull/249).
  - Major refactoring in the `Assembler` interface.
    **Important change:** Now, assembly-related functions take the data returned by functions like
    `collect_cell_matrix` as it is. Example: the old user code `assemble_matrix(assembler,collect_cell_matrix(du,dv,terms)...)`
    now is written simply as `assemble_matrix(assembler,collect_cell_matrix(du,dv,terms))`, i.e., the unpack of the last argument is not
    used anymore.  In addition, with the new assembler interface, it is possible to customize the assembly process
    via a so-called `AssemblerStrategy` object. Since PR [#249](https://github.com/gridap/Gridap.jl/pull/249).
  - Change the types of the sizes and partition fields of CartesianDescriptor to tuples instead of points.
    Since PR [#246](https://github.com/gridap/Gridap.jl/pull/246).

## [0.9.2] - 2020-04-26

### Added

  - Automatic differentiation of manufactured solutions. Since PR [#236](https://github.com/gridap/Gridap.jl/pull/236).

## [0.9.1] - 2020-04-20

### Added

  - Function `cell_measure`. Since PR [#234](https://github.com/gridap/Gridap.jl/pull/234).

### Fixed

  - Several bugs associated with `ExtendedFESpace`. In particular, we have fixed a bug that showed up when combining `ZeroMeanFESpace` and `ExtendedFESpace`. Since PR [#234](https://github.com/gridap/Gridap.jl/pull/234).

## [0.9.0] - 2020-04-18

### Added

  - Function `HomogeneousTrialFESpace`. Since PR [#226](https://github.com/gridap/Gridap.jl/pull/226).
  - Function `lazy_append` in order to lazily append two objects (implemented for `AbstractVector`, `Triangulation`, and `CellQuadrature`).  Since PR [#220](https://github.com/gridap/Gridap.jl/pull/220).
  - Support for FE spaces with DOFs defined in the physical space. Since PR [#216](https://github.com/gridap/Gridap.jl/pull/216) and [#218](https://github.com/gridap/Gridap.jl/pull/218).

### Changed

  - Replaced `non_linear` -> `nonlinear` and `NonLinear` -> `Nonlinear`. Since PR [#223](https://github.com/gridap/Gridap.jl/pull/223).
  - The `FESpace` interface has slightly changed, mainly the return type of functions `get_cell_basis` and `get_cell_dof_basis.`. Since PR [#216](https://github.com/gridap/Gridap.jl/pull/216) and [#218](https://github.com/gridap/Gridap.jl/pull/218).

### Fixed

- Bug that showed up in multi-field computations when some field had no contribution to the rhs vector. Since [#229](https://github.com/gridap/Gridap.jl/pull/229).
- Bug in gradient operator in the void part of `ExtendedFESpace` objects. Since PR [#219](https://github.com/gridap/Gridap.jl/pull/219).
- Bug in jumps of quantities restricted to `InterfaceTriangulation` objects.  Since PR [#215](https://github.com/gridap/Gridap.jl/pull/215).

## [0.8.0] - 2020-03-17

### Added

- Support for surface-coupled multi-physics. See [`SurfaceCouplingTests.jl`](https://github.com/gridap/Gridap.jl/blob/master/test/GridapTests/SurfaceCouplingTests.jl) for further details. Since PR [#209](https://github.com/gridap/Gridap.jl/pull/209).
- Support for constitutive laws with state / historical variables. See [`IsotropicDamageTests.jl`](https://github.com/gridap/Gridap.jl/blob/master/test/GridapTests/IsotropicDamageTests.jl) for further details. Since PR [#208](https://github.com/gridap/Gridap.jl/pull/208).
- Curl-conforming reference FE `NedelecRefFE` and corresponding FE space constructor since PR [#199](https://github.com/gridap/Gridap.jl/pull/199).
- New constructors `AffineFETermFromCellMatVec` and `FETermFromCellJacRes` that provides full control in the definition of cell matrices and vectors. Since PR [#191](https://github.com/gridap/Gridap.jl/pull/191).
- Support for simultaneous integration of matrices and vectors. Since PR [#191](https://github.com/gridap/Gridap.jl/pull/191).

### Changed

- Renaming NonLinear to Nonlinear since it is one word and it is not consistent with style
- The definition of interpolation order in Raviart-Thomas and Nédélec reference FEs has changed. Now, the divergence of functions in the Raviart-Thomas space of order `k` belongs to `P_k` or `Q_k` depending on the underlying polytope. Idem for Nédelec, but using the curl instead of the divergence. Since PR [#212](https://github.com/gridap/Gridap.jl/pull/212).

- The order in which test and trial spaces are written in the code has changed and also the other in the arguments of functions defining bi-linear and linear forms, and weak residuals and Jacobians. **This affects everybody that is using Gridap, even the most basic users**. Now, we write the trial space before the test one in all methods taking two spaces in their arguments.  E.g., we have changed `AffineFEOperator(V,U,terms...)` to `AffineFEOperator(U,V,terms...)`, where `U` is the trial and `V` is the test space. For functions defining weak forms, now we have: The new signatures for bi-linear and a linear forms are `a(u,v)`, `l(v)`, where `u` is a trial function and `v` is a test one. For weak Jacobians and residuals `jac(u,du,v)` and `res(u,v)`, where `u` is the (trial) function in which we evaluate these quantities, `du` is the direction in which we evaluate the Jacobian and `v` is a test function. Since PR [#195](https://github.com/gridap/Gridap.jl/pull/195) and PR [#197](https://github.com/gridap/Gridap.jl/pull/197).

- The part related with the application of constraints in the `FESpace` interface has changed. Since PR [#191](https://github.com/gridap/Gridap.jl/pull/191).

### Fixed

- Bug in 1d Cartesian grids. Since PR [#192](https://github.com/gridap/Gridap.jl/pull/192).

## [0.7.1] - 2020-02-18

### Added

- New `DirichletFESpace` that can be used to compute matrices and vectors associated with the Dirichlet DOFs. Since commit [972afcc](https://github.com/gridap/Gridap.jl/commit/972afcc6dd8e024a7daeebd160a9dabe44ff5921)

## [0.7.0] - 2020-02-13

This version is a major refactoring of the project which is not summarized here for the sake of brevity. Most of the functionality of v0.6.0 is available in v0.7.0, but with a possibly slightly different API. See [here](https://github.com/gridap/Tutorials/compare/v0.6.0...v0.7.0) the changes in the sources of the Gridap Tutorials between versions 0.6.0 and 0.7.0 to effectively see the major changes in the API.

## [0.6.0] - 2020-01-24
### Added
- New `GenericRefFE`. Since commit [876ef1e](https://github.com/gridap/Gridap.jl/commit/c3c9010177432b8f07aaecf4a0baa4b93876ef1e)
- New `NedelecRefFE` constructor that generates Nedelec FEs of arbitrary order in 2D and 3D on hex. Since commit [876ef1e](https://github.com/gridap/Gridap.jl/commit/c3c9010177432b8f07aaecf4a0baa4b93876ef1e)
- New keyword argument `map` in the constructor of `CartesianModel`, which allows one to transform the original domain, by defaut [0,1]^d to a new domain through a homeomorphic map. Since commit [30cc4bc](https://github.com/gridap/Gridap.jl/commit/1c51b18f7e21c4915c0b379585dc5d98130cc4bc)
- New keyword argument `map` in the constructor of `CartesianGrid` and a new `map` attribute in this structure, since commit [30cc4bc](https://github.com/gridap/Gridap.jl/commit/1c51b18f7e21c4915c0b379585dc5d98130cc4bc)
- `CartesianGridPoints` has new attribute `map` since commit [30cc4bc](https://github.com/gridap/Gridap.jl/commit/1c51b18f7e21c4915c0b379585dc5d98130cc4bc)
- Added [`SparseMatricesCSR`](https://github.com/gridap/SparseMatricesCSR.jl) support to `SparseMatrixAssembler` and `MultiSparseMatrixAssembler` in [PR #118](https://github.com/gridap/Gridap.jl/pull/118#).

### Changed
- The `RaviartThomasRefFE` has now been replaced by `GenericRefFE`, and the constructor for Raviart-Thomas FEs is called `RTRefFE`. Since commit [876ef1e](https://github.com/gridap/Gridap.jl/commit/c3c9010177432b8f07aaecf4a0baa4b93876ef1e)
- The default map in the `CartesianModel` constructor is [0,1]^d instead of [-1,1]^d, since commit [30cc4bc](https://github.com/gridap/Gridap.jl/commit/1c51b18f7e21c4915c0b379585dc5d98130cc4bc)
- `CartesianGrid` has attribute `map` since commit [30cc4bc](https://github.com/gridap/Gridap.jl/commit/1c51b18f7e21c4915c0b379585dc5d98130cc4bc)

## [0.5.2] - 2019-10-22
### Fixed
- Incompatibility problem with `TensorValues` version 0.3.5. Via commit [3c0682a](https://github.com/gridap/Gridap.jl/commit/3c0682a84250e17086457ca3a90a49d9bce133d0).


## [0.5.1] - 2019-10-03
### Added
- Pretty printing for the types most exposed to users. Since PR [#109](https://github.com/gridap/Gridap.jl/pull/109).
### Fixed
- Bug related to `ZeroMeanFESpace`. Via PR [#111](https://github.com/gridap/Gridap.jl/pull/111).

## [0.5.0] - 2019-09-27

### Added
- Added a high level constructor, namely `FESpace`, to create different types of FE spaces. See issue [#100](https://github.com/gridap/Gridap.jl/issues/100) for more details. Since PR [#102](https://github.com/gridap/Gridap.jl/pull/102).
- Added `ZeroMeanFESpace` to construct FE spaces whose functions have zero mean value. Since PR [#102](https://github.com/gridap/Gridap.jl/pull/102).
- Added Hdiv FE space using Raviart-Thomas reference FEs in [34bfa34](https://github.com/gridap/Gridap.jl/commit/34bfa344efd1bc6a5d3c5993d9639259ed21671a)
- Added the corresponding DOF basis for Raviart-Thomas reference FEs for interpolation of fields [60b9021](https://github.com/gridap/Gridap.jl/commit/60b9021b6d4b5e66a9ec4fe2067aa8278f8ccb52)
- Added an arbitrary order div-conforming Raviart-Thomas reference FE of arbitrary order on quads in commit
[60b9021](https://github.com/gridap/Gridap.jl/commit/60b9021b6d4b5e66a9ec4fe2067aa8278f8ccb52)
- Now, the `tags` argument is optional when constucting `SkeletonTriangulation` and `BoundaryTriangulation` objects from a `DiscreteModel`. Since commit [e6424a3](https://github.com/gridap/Gridap.jl/commit/e6424a304feb38547241e86de07a821e26344a7e).
- Added `mean` operator for quantities restricted to a `SkeletonTriangulation`. Since commit [83798b4](https://github.com/gridap/Gridap.jl/commit/83798b4f38aaf482b968ffd0359eb75c79a21385).
- Extended `NormalVector` to `SkeletonTriangulations`. Since commit [5fb8487](https://github.com/gridap/Gridap.jl/commit/5fb84871128c4388559cc5052d9ff00f0be19462).
- Now, `TrialFESpaces` can be constructed from values instead of functions if the corresponding Dirichlet conditions are constant. Since commit [bae237e](https://github.com/gridap/Gridap.jl/commit/bae237e881db6569622f3559f82bcc3999560526).
- Added the possibility of adding new tags to a `FaceLabels` object via the function `add_tag_from_tags!` and using it to construct FE spaces. Since commit [e9dfac4](https://github.com/gridap/Gridap.jl/commit/e9dfac4489047c0b7e1c62507f4335e9fc76dfd8).
- Added `BackslashSolver` to facilitate the usage in Gridap of the build-in Julia backslash linear solver. Since commit [8e3a9b7](https://github.com/gridap/Gridap.jl/commit/8e3a9b71c64b032c5a572a7ef696f4cbf875190b).
- Added `NLSolver` to facilitat the usage in Gridap of the non-linear solvers available in the official Julia package `NLsolve`. Introduced in commit [e5a933f](https://github.com/gridap/Gridap.jl/commit/e5a933f3093faea221a50bdd796d7f02113ed52c) as `JuliaNLSolver`. Renamed to `NLSolver` in  PR [#108](https://github.com/gridap/Gridap.jl/pull/108).

### Changed
- The Signature of `solve!` for `NumericalSetup` objects. The argument for the system matrix has been removed. The information about the matrix is already in the `NumericalSetup` object. Since commit  [ac212d3](https://github.com/gridap/Gridap.jl/commit/ac212d30205700a919a37f9abf9dac6cbde03e38).
- The signature of `solve!(::FEFunction,::FESolver,::FEOperator)`. Before it was used as `cache = solve!(uh,solver,op)`, now it is used as `uh, cache = solve!(uh,solver,op)`. Since PR [#102](https://github.com/gridap/Gridap.jl/pull/102).
- Previous ConformingFESpace constructor is H1ConformingFESpace since [34bfa34](https://github.com/gridap/Gridap.jl/commit/34bfa344efd1bc6a5d3c5993d9639259ed21671a)

### Deprecated
- `JuliaNLSolver`. Renamed to  `NLSolver`. Since PR [#108](https://github.com/gridap/Gridap.jl/pull/108).
- Key-word argument `order` in `CellQuadrature` constructor.  Renamed to `degree`. Since PR [#108](https://github.com/gridap/Gridap.jl/pull/108).

### Fixed
- Bug in `@law` macro for more than one `FEBasis` arguments. Solved via PR [#104](https://github.com/gridap/Gridap.jl/pull/104).
- Bug in `NonlinearFEOperator` constructor with default assembler in multi-field computations. Solved via PR [#104](https://github.com/gridap/Gridap.jl/pull/104).
- Bug in `NormalVector` for non-Cartesian grids. Solved via PR [#98](https://github.com/gridap/Gridap.jl/pull/98).

## [0.4.0] - 2019-09-07

### Added

- Added support to high order simplicial Lagrangian finite elements. Since commit [cbefe9b](https://github.com/gridap/Gridap.jl/commit/cbefe9bbea83d00e7f6ccbef50396ddc7dc49b80).
- Now the built-in simplicial grids are oriented. Since commit [cbefe9b](https://github.com/gridap/Gridap.jl/commit/cbefe9bbea83d00e7f6ccbef50396ddc7dc49b80).
- Added binary operations between `FEFuntion` and `Number`, and `FEBasis` and `Number`.  Since PR [#88](https://github.com/gridap/Gridap.jl/pull/88).
- Added `PDiscRefFE`, `DiscFESpace`, and `ConstrainedFESpace`. Since PR [#88](https://github.com/gridap/Gridap.jl/pull/88).
- Now its possible to pass a `CellNumer` or an `Array` of numbers into a constitutive law. Usefull to identify which is the material of the current Gauss point in multi-material problems. Since commit [62cb2c3](https://github.com/gridap/Gridap.jl/commit/62cb2c354e2a09c556324a4fe9861329989299f4).
- `LinearFESolver` is now optional for solving a `LinearFEOperator`. Since commit [5c1caa8](https://github.com/gridap/Gridap.jl/commit/5c1caa8c92b260db72f5902e778ec5c0eb88728b).
- `Assembler` is now optional to build `FEOperator` objects. Since commit [b1bf517](https://github.com/gridap/Gridap.jl/commit/b1bf5172955b940f6b3c9d027bd4a839c6486199).
- Binary operations between `Function` and `FEFunction`. Since commit [a7f22f5](https://github.com/gridap/Gridap.jl/commit/a7f22f5ac1f45d9e8f53906472257aa582726e87).
- Extended constructions of `CLagrangianFESpace` and `DLagrangianFESpace`. `diritags` and `dirimasks` are now optional. `diritags` can now be also a vector of `String`. Since commit [776b402](https://github.com/gridap/Gridap.jl/commit/776b40238365f145037fc5e490600bf5b45434ef).
- Added `div`, `curl`, and `trace` operators. Since commit [5a0f322](https://github.com/gridap/Gridap.jl/commit/5a0f322c5b938f12e26e9c0a7c9361aa649e014f).
- Macro `@law` to facilitate the definition of constitutive laws. Since commit [30b67f2](https://github.com/gridap/Gridap.jl/commit/30b67f29009b872944be94486dc4a1b0134a0a60).
- Definition of linear forms `b(v) = inner(v, f)` directly from a function `f`. Since commit [bb42847](https://github.com/gridap/Gridap.jl/commit/bb42847c702a99b9b5f2c2d922fbe4c95b23f646)
- Serialization and de-serialization of `DiscreteModel` objects into and from `json` format. Since PR [#76](https://github.com/gridap/Gridap.jl/pull/76).
- Support for boundary integration (e.g., Neumann BCs) for multi-field computations. Since PR [#75](https://github.com/gridap/Gridap.jl/pull/75).

### Changed

- Signature of `LagrangianRefFE` constructor. Since commit [529c764](https://github.com/gridap/Gridap.jl/commit/529c7646a531db6910a00f04a925dadec3a50b7c).

### Fixed

- Bug in `LinearFETerm` for multi-field computations. Fixed via commit [2b957d1](https://github.com/gridap/Gridap.jl/commit/2b957d1b3a9a9a4396075801d8c837f6aff921c8).
- Bug in `MultiCellArray` constructor. Fixed via commit [bbc3b1c](https://github.com/gridap/Gridap.jl/commit/bbc3b1c91752f8efa978731cb90c6198dc0e5227).
- Bug in binary operations between FEFunction and FEBasis. Fixed via commit [aa49689](https://github.com/gridap/Gridap.jl/commit/aa49689be2a8dc14e052a6409c8348f492b52b3e).

## [0.3.0] - 2019-08-06
### Added
- `CurlGradMonomialBasis` spanning the polynomial space needed for RT elements on n-cubes.
- `CLagrangianFESpace` and `DLagrangianFESpace` types providing an efficient implementation for continuous and discontinuous Lagrangian FE spaces respectivelly. In contrast to `ConfirmingFESpace`, the new types allow to select which are the components that are actually prescribed on the Dirichlet boundary. Since PR [#64](https://github.com/gridap/Gridap.jl/pull/64).
- `simplexify` funciton to convert `Grid` and `DiscreteModel` objects made of n-cubes to the corresponding counterparts made of n-simplices. Since PR [#62](https://github.com/gridap/Gridap.jl/pull/62).
- Duffy transformation based integration for n-simplices of arbitrary dimension. Since PR [#61](https://github.com/gridap/Gridap.jl/pull/61).
- `NormalVector` to construct the outward normal vector to a given `BoundaryTriangulation`. Since PR [#60](https://github.com/gridap/Gridap.jl/pull/60).
- Support for tensor-valued FE computations. Since PR [#57](https://github.com/gridap/Gridap.jl/pull/57).
- Support for integration on the skeleton of the mesh. This includes `SkeletonTriangulation`, an integration mesh for the skeleton, `restrict` function is extended to restrict to the skeleton, `jump` function to compute jumps of `CellFields` and `CellBasis` restricted to the skeleton, extension of `FETerms` to allow integration on the skeleton. See PR [#47](https://github.com/gridap/Gridap.jl/pull/47)
- Support for Robin boundary conditions. Since commit [946054a](https://github.com/gridap/Gridap.jl/commit/946054a028e658afa87c7a7c71e973957a2c4877)
- Support for Neumann boundary conditions. Since commit [4dcd16f](https://github.com/gridap/Gridap.jl/commit/4dcd16fbff9edf66fb66efb748ef01901c20a4aa)
- `FETerm` and `AffineFETerm` abstract types and several concrete implementations. They allow to deal with problems whose weak form has terms integrated over different geometrical entities. `NonlinearFEOperator` and `LinearFEOperator` can be constructed using several terms. Since commit [0f99234](https://github.com/gridap/Gridap.jl/commit/0f99234156dd0174485ca83431de76aa3825584a)
- Extended `Assembler` and `MultiAssembler` to deal with several terms. See issue [#42](https://github.com/gridap/Gridap.jl/issues/42) and PR [#43](https://github.com/gridap/Gridap.jl/pull/43).
- `IdentityCellNumber`, an indexable cell number that simply returns the given index. Also efficient implementation of `reindex` for this type (i.e. do nothing). Available since commit [b6b4c32](https://github.com/gridap/Gridap.jl/commit/b6b4c32c8c4b826a41ba64c770ac8a1c394e16f0)
- Function `restrict` for restricting `CellField` and `CellBasis` objects to surfaces. Available since commit [e981f3c](https://github.com/gridap/Gridap.jl/commit/e981f3c221f3624cfc6764efa47f22652fc22b4f)
- `BoundaryTriangulation` an integration mesh used to integrate `CellField` and `CellBasis` objects restricted on a surface. Available since commit [e981f3c](https://github.com/gridap/Gridap.jl/commit/e981f3c221f3624cfc6764efa47f22652fc22b4f)
- `NonIterableCellMap`, a cell map that has iteration intentionally disabled. Available since commit [956a537](https://github.com/gridap/Gridap.jl/commit/956a5374db6c3b9546e85e0d4d49ae0560057565).
- `CompressedCellValue`, `CompressedCellArray`, and `CompressedCellMap`, as well as efficient versions of `apply`, `evaluate`, and `reindex` for these types. See PR [#41](https://github.com/gridap/Gridap.jl/pull/41) for more details.
- `NEWS.md` file (a changelog file)

### Changed
- Domains are now in [0,1] instead of [-1,1]. Quadratures and nodes arrays modified accordingly. Since commit [268dfe1](https://github.com/gridap/Gridap.jl/commit/268dfe12ef7d736fcd9ad0b9b256740aaf15b2e7).
- Changed the signature of `assemble`, `apply_constraints`, `apply_constraints_rows`, and `apply_constraints_cols` to support FE assembly of several terms, which  are integrated in different domains. The old API of `asseble` is still functional, but not for the `apply_constraints` et al. Since PR [#43](https://github.com/gridap/Gridap.jl/pull/43). Further changed in commit   [a335aed](https://github.com/gridap/Gridap.jl/commit/a335aede65c92a1f61f0ff0dbb0fb44cc20cf906).

### Fixed

- Bug in generation of the cellwise local to global DOF map for high order interpolations. Fixed via PR [#56](https://github.com/gridap/Gridap.jl/pull/56).
- Bug in numerical integration. There was a bug for computations where the number of cell DOFs was different from the number of integration points. Fixed via commit [0b3d4bf](https://github.com/gridap/Gridap.jl/commit/0b3d4bfadea48707c748fca0de65a51a598b6ca6)

## [0.2.0] - 2019-06-29

A changelog is not maintained for this version.

This version introduces the core finite element machinery for linear and non-linear problems,
single field and multi-field problems with terms integrated over the interior of the computational domain.

## [0.1.0] - 2019-05-20

A changelog is not maintained for this version.

This version is non functional. It is just a tag for registering the package.<|MERGE_RESOLUTION|>--- conflicted
+++ resolved
@@ -4,7 +4,6 @@
 The format is based on [Keep a Changelog](https://keepachangelog.com/en/1.0.0/),
 and this project adheres to [Semantic Versioning](https://semver.org/spec/v2.0.0.html).
 
-<<<<<<< HEAD
 ## [0.16.0] - Unreleased
 
 ### Added
@@ -17,7 +16,7 @@
 
 ### Removed
 - Types `SparseMatrixCSR` and `SymSparseMatrixCSR` have been moved to the registered package [`SparseMatricesCSR`](https://github.com/gridap/SparseMatricesCSR.jl). To use them simply add `SparseMatricesCSR` into your environment and type `using SparseMatricesCSR`. Since  Since PR [#568](https://github.com/gridap/Gridap.jl/pull/568).
-=======
+
 ## [0.15.5] - 2021-04-06
 
 ### Fixed
@@ -27,7 +26,6 @@
 
 ### Fixed
 - Bug in `CartesianDiscreteModel` with periodic boundary conditions that shows up in Julia 1.6 but not in Julia 1.5. Since commit [da005cf](https://github.com/gridap/Gridap.jl/commit/da005cf4cde68617f92d76744e307798ef7e8340).
->>>>>>> aabe92bd
 
 ## [0.15.3] - 2021-03-16
 
