# Changelog

All notable changes to this project will be documented in this file.

The format is based on [Keep a Changelog](https://keepachangelog.com/en/1.0.0/),
and this project adheres to [Semantic Versioning](https://semver.org/spec/v2.0.0.html).

## [0.19.5] - 2025-09-19

### Added

- Added extension for `TikzPictures.jl`. Since PR[#1150](https://github.com/gridap/Gridap.jl/pull/1150).
- Added `eigen` function support for `TensorValue` objects. Fixes issue [#1156](https://github.com/gridap/Gridap.jl/issues/1156). Since PR[#1157](https://github.com/gridap/Gridap.jl/pull/1157).
- Added kwargs support for `isapprox` function on `MultiValue` objects. Since PR[1158](https://github.com/gridap/Gridap.jl/pull/1158)
- Misc improvements of `TensorValues` APIs and indexing methods. Since PR[#1162](https://github.com/gridap/Gridap.jl/pull/1162).
  - Indexing tensors using slices (`:`/`Colon()`), (static)vectors or arrays, ranges (`OneTo`, `SOneTo`), or mix of them.
  - Implemented `Base.keys` that relates to the array shape of the `MultiValue`
  - Constructors `MV(::[S/M]Array)` and `SA(::MultiValue)` for any types `MV<:MultiValue` and `SA<:[S/M]Array` for arguments for which the conversion via `convert` is possible.
<<<<<<< HEAD
=======
- Added new way of doing AD for MultiField, where partials are computed separately for each field then merged together. Since PR[#1136](https://github.com/gridap/Gridap.jl/pull/1136).
>>>>>>> 43172ba2

## [0.19.4] - 2025-08-09

### Added

- Added low-level API `Arrays.invalidate_cache!(cache)` that forces the re-computation of values in `LazyArray` caches. Since PR[#1137](https://github.com/gridap/Gridap.jl/pull/1137).
- Added support for star-patch integration, i.e patch integration with masked patch boundaries. Since PR[#1138](https://github.com/gridap/Gridap.jl/pull/1138).
- Added compatibility for `DataStructures.jl` v0.19.0. Since PR[#1149](https://github.com/gridap/Gridap.jl/pull/1149).

### Changed

- Small modifications to `PolytopalQuadrature` to make it more flexible. Since PR[#1149](https://github.com/gridap/Gridap.jl/pull/1149).

### Fixed

- Fixes issue [#1119](https://github.com/gridap/Gridap.jl/issues/1119), allowing evaluation of `CellFields` on arbitrary points on periodic meshes. Since PR[#1139](https://github.com/gridap/Gridap.jl/pull/1139).

## [0.19.3] - 2025-07-15

### Fixed

- `MultiFieldFEBasisComponent` now supports addition and subtraction. Since PR[#1130](https://github.com/gridap/Gridap.jl/pull/1130).
- Fixed issues introduced in PR [#1130](https://github.com/gridap/Gridap.jl/pull/1130). Closes issue [#1131](https://github.com/gridap/Gridap.jl/issues/1131). Since PR [#1132](https://github.com/gridap/Gridap.jl/pull/1132).
- Removed method ambiguity in `Adaptivity.setup_edge_based_rrules`. Fixes issue [#1133](https://github.com/gridap/Gridap.jl/issues/1133). Since PR[#1135](https://github.com/gridap/Gridap.jl/pull/1135).

## [0.19.2] - 2025-07-08

### Added

- Added missing operations between `SkeletonPairs`. Since PR[#1122](https://github.com/gridap/Gridap.jl/pull/1122).
- Added bubble elements for simplex and cube-like polytopes. Since PR[#1124](https://github.com/gridap/Gridap.jl/pull/1124)

### Fixed

- Update `norm` function to be compatible with complex vectors and tensors. Since PR[#1118](https://github.com/gridap/Gridap.jl/pull/1118).
- `AdaptivityGlue` can now deal with non-surjective n2o maps. Since PR[#1126](https://github.com/gridap/Gridap.jl/pull/1126).

## [0.19.1] - 2025-06-11

### Fixed

- Minor bugfixes from v0.19. Since PR[#1111](https://github.com/gridap/Gridap.jl/pull/1111).

## [0.19.0] - 2025-06-10

### Added

- Support for polytopal meshes in 2D and 3D. New structures `PolytopalGridTopology`, `PolytopalGrid` and `PolytopalDiscreteModel`. Since PR[#1110](https://github.com/gridap/Gridap.jl/pull/1110).
- Support for non-overlapping triangulations. Both `BodyFittedTriangulation` and `BoundaryTriangulation` have been extended to support repeated face ids. In particular, the `FaceToCellGlue` has a new constructor. Since PR[#1110](https://github.com/gridap/Gridap.jl/pull/1110).
- Support for patch-wise integration and local solves. New structures `PatchTopology`, `PatchTriangulation` and `PatchAssembler` have been added. These structures allow for the integration, assembly and solution of local problems on (potentially overlapping) patches of the mesh. Since PR[#1110](https://github.com/gridap/Gridap.jl/pull/1110).
- Support for polynomial spaces on polytopal meshes. New structure `PolytopalFESpace` has been added. Since PR[#1110](https://github.com/gridap/Gridap.jl/pull/1110).
- With all of the above, we have support for hybrid non-conforming methods on polytopal meshes. Examples have been added for HDG and HHO in 2D and 3D. Since PR[#1110](https://github.com/gridap/Gridap.jl/pull/1110).

### Fixed

- The `tol` kwarg for `Interpolable` was unused. It is now used for the point-to-cell search, which was breaking for very small cell sizes. Since PR[#1106](https://github.com/gridap/Gridap.jl/pull/1106).

## [0.18.12] - 2025-04-19

### Added

- Added functionality to allow automatic differentiation of integrals with respect to evaluation positions xh where xh is a FEFunction. Since PR[#1095](https://github.com/gridap/Gridap.jl/pull/1095)

### Fixed

- Fix bug for issue [#927](https://github.com/gridap/Gridap.jl/issues/927), where Nedelec FE would not work on faces (Dc < Dp). Since PR[#1094](https://github.com/gridap/Gridap.jl/pull/1094).
- Added support to evaluate polynomial bases on dualized points. Since PR[#1100](https://github.com/gridap/Gridap.jl/pull/1100).

## [0.18.11] - 2025-04-01

### Added

- Added definition for `DiracDelta` with `Triangulation` argument. Since
  PR[#1087](https://github.com/gridap/Gridap.jl/pull/1087).

### Fixed

- Fixed the failure of hessian over sum/product two `Field`s or `CellField`s as
  reported in issue [#875](https://github.com/gridap/Gridap.jl/issues/875) by
  adding the relevant manual chain rules. Since
  PR[#1053](https://github.com/gridap/Gridap.jl/pull/1053).

### Changed

- Modified the `LinearStageOperator` struct to align it with the `NonlinearStageOperator`. Added `usx`, `ws` and `tx` as new fields in the struct. Since PR[#1089](https://github.com/gridap/Gridap.jl/pull/1089).
- Misc `TensorValues` improvements since PR [#1092](https://github.com/gridap/Gridap.jl/pull/1092).
    - `MultiValue`s can now be indexed by tuples of mixed `Integer` and `CartesianIndex`
    - Indexing in `MultiValue`s now performs bound checks, that can be disabled using `@inbounds` or Gridap's performance execution mode.
    - Make sure that the result of all operation (empty/zero tensor) of correctly promoted (element) type when applied to tensor(s) of length zero
    - An argument error is now thrown when calling `tr(::ThirdOrderTensorValue{A,B})` with `A!=B`

## [0.18.10] - 2025-03-04

### Added

- Added corresponding function `get_tangent_vector` to `get_normal_vector`. This method calculates the (unique up to sign) tangential unit vector to edges in 2D meshes, by rotating the normal (nx, ny) -> (ny, -nx). Since PR[#1071](https://github.com/gridap/Gridap.jl/pull/1071).

### Fixed

- Fixed autodiff-related issues [#661](https://github.com/gridap/Gridap.jl/issues/661), [#1052](https://github.com/gridap/Gridap.jl/issues/1052) and [#1085](https://github.com/gridap/Gridap.jl/issues/1085). Since PR[#1070](https://github.com/gridap/Gridap.jl/pull/1070).

### Changed

- `real` and `imag` functions now return a real TensorValue. Since PR[#1080](https://github.com/gridap/Gridap.jl/pull/1080).
- Refactor of automatic differentiation for multi-field spaces. Now there is a more consistent implementation covering all cases. Since PR[#1070](https://github.com/gridap/Gridap.jl/pull/1070).

## [0.18.9] - 2025-01-13

### Added

- Added AMR-related methods `mark` and `estimate` to `Adaptivity` module. Implemented Dorfler marking strategy. Since PR[#1063](https://github.com/gridap/Gridap.jl/pull/1063).

### Fixed

- BUG in `FineToCoarseFields.jl`. Since PR[#1074](https://github.com/gridap/Gridap.jl/pull/1074).

### Changed

- Low level optimisations to reduce allocations. `AffineMap` renamed to `AffineField`. New `AffineMap <: Map`, doing the same as `AffineField` without struct allocation. New `ConstantMap <: Map`, doing the same as `ConstantField` without struct allocation. Since PR[#1043](https://github.com/gridap/Gridap.jl/pull/1043).
- `ConstantFESpaces` can now be built on triangulations. Since PR[#1069](https://github.com/gridap/Gridap.jl/pull/1069)

## [0.18.8] - 2024-12-2

### Added

- Added get_dof_value_type for FESpacesWithLinearConstraints. Since PR[#1062](https://github.com/gridap/Gridap.jl/pull/1062).
- Added Xiao-Gimbutas quadratures for simplices. Since PR[#1058](https://github.com/gridap/Gridap.jl/pull/1058).
- Small improvements of the documentation of `Gridap.TensorValues`. Since PR[#1051](https://github.com/gridap/Gridap.jl/pull/1051).

### Fixed

- Fixed #974, an error when weak form is real but unknown vector is complex. Since PR[#1050](https://github.com/gridap/Gridap.jl/pull/1050).
- Fixed issue where barycentric refinement rule in 3D would not produce oriented meshes. Since PR[#1055](https://github.com/gridap/Gridap.jl/pull/1055).

### Changed

- Optimized MonomialBasis low-level functions. Since PR[#1059](https://github.com/gridap/Gridap.jl/pull/1059).

## [0.18.7] - 2024-10-8

### Added

- Added MacroFElements. These are defined as having the basis/dof-basis of a FESpace created on top of a RefinementRule. Since PR[#1024](https://github.com/gridap/Gridap.jl/pull/1024).
- Added Barycentric refinement rule in 2D and 3D. Added Simplexify refinement rule. Since PR[#1024](https://github.com/gridap/Gridap.jl/pull/1024).
- Added names to vector and tensor components in VTK exports, to avoid Paraview's automatic (sometimes wrong) guesses. See `TensorValues.indep_components_names`. Since PR[#1038](https://github.com/gridap/Gridap.jl/pull/1038).
- Misc improvements of the `TensorValues` module:  See `TensorValues.indep_components_names`. Since PR[#1040](https://github.com/gridap/Gridap.jl/pull/1040).
  - Documented all symbols exported by the module
  - Improved and added test for some API function of `MultiValue` (general `diag` of 2nd order tensors, fixed `convert` of 3rd order tensors to SArray, avoid unwanted fallback of `num_components` on `MultiValue` types with undefined dimensions, more autodiff tests, better `double_contraction` API (prevent invalid operation giving indexing errors and enable valid operations)).
  - Added a clear separation between the physical components access (`getindex`, `num_components`) and the numerical access to the stored independent components (`num_indep_components`, `indep_comp_getindex`) to enable using symmetric tensor types as unknown in FE Spaces.
  - Implemented automatic differentiation `gradient` and `laplacian` for second order tensor, and `divergence` for third order tensors.
  - Added `AbstractSymTensorValue`, an abstract type for second order symmetric tensors, and `SymTracelessTensorValue` (aliased to `QTensorValue`), a type for traceless symmetric tensors. `SymTensorValue` is now subtype of `AbstractSymTensorValue`.
  - A convergence test for Poisson problem of `QTensorValue` unknown field validates the implementation.
- Added support for benchmarking, through `PkgBenchmark.jl`. Since PR[#1039](https://github.com/gridap/Gridap.jl/pull/1039).
- Added code quality tests, through `Aqua.jl`. Since PR[#1039](https://github.com/gridap/Gridap.jl/pull/1039).

### Fixed

- Fixed constructor of RungeKutta with only one solver. Since PR[#999](https://github.com/gridap/Gridap.jl/pull/999).

### Changed

- Conforming FESpaces now keep track of their `CellConformity` info, within the `metadata` field. Since PR[#1042](https://github.com/gridap/Gridap.jl/pull/1042).

## [0.18.6] - 2024-08-29

### Fixed

- Improved performance of PR[#967](https://github.com/gridap/Gridap.jl/pull/967). Along the way, opened the door to Triangulations of different type in SkeletonTriangulation. Since PR[#1026](https://github.com/gridap/Gridap.jl/pull/1026).

## [0.18.5] - 2024-08-28

### Changed

- Misc changes required to support facet integration on non-conforming meshes. These changes do not involve methods of the public API. Since PR[#967](https://github.com/gridap/Gridap.jl/pull/967)

## [0.18.4] - 2024-08-09

### Changed

- Added WriteVTK kwargs to control the output encoding for vtk files. Since PR[#1016](https://github.com/gridap/Gridap.jl/pull/1016).

### Fixed

- Passing `kwargs` from `refine` to `simplexify` functions in Adaptivity. Since PR[#1015](https://github.com/gridap/Gridap.jl/pull/1015).
- Fixed `interpolate` for `ZeroMeanFESpace`. Since PR[#1020](https://github.com/gridap/Gridap.jl/pull/1020).
- Fixed `gather_free_and_dirichlet_values!` for `FESpaceWithConstantFixed`. Since PR[#1020](https://github.com/gridap/Gridap.jl/pull/1020).

## [0.18.3] - 2024-07-11

### Added

- Added more features to Adaptivity. Notably: 3D uniform edge-based refinement for HEX and TETs. Barycentric refinement for simplices. Simplexify as a new refinement strategy. Since PR[#1013](https://github.com/gridap/Gridap.jl/pull/1013).

- Define `GeneralPolytope` that represents general polytopes in 2 and 3 dimensions. Since PR[#1006](https://github.com/gridap/Gridap.jl/pull/1006).

### Changed

- Added local preferences for Gridap through `Preferences.jl`. The macro `@check` can now be activated/deactivated by using the local preference `execution_mode`. Since PR[#1014](https://github.com/gridap/Gridap.jl/pull/1014).

## [0.18.2] - 2024-05-02

### Fixed

- Bugfix in `get_face_dofs` for Nedelec GenericRefFE. Since PR[#1005](https://github.com/gridap/Gridap.jl/pull/1005).
- Ensure deterministic behavior for matrix assembly involving multiple domains. Since PR[#1004](https://github.com/gridap/Gridap.jl/pull/1004).

## [0.18.1] - 2024-04-12

### Changed

- Changed the sign of the residual in `TransientLinearFEOperator` to align with the conventions of `AffineFEOperator`. Since PR[#996](https://github.com/gridap/Gridap.jl/pull/996).

### Fixed

- Bugfix in `restrict_to_field` for `BlockMultiFieldStyle`. Since PR[#993](https://github.com/gridap/Gridap.jl/pull/993).

## [0.18.0] - 2024-04-12

### Breaking

- ODE module extensive refactor. Breaking changes! See docs and PR for details. Since PR[965](https://github.com/gridap/Gridap.jl/pull/965).
- Fixed name clash with `Statistics.mean`. Since PR[#988](https://github.com/gridap/Gridap.jl/pull/988).
- Deprecated `SubVector` in favor of Julia's `view`. Since PR[#989](https://github.com/gridap/Gridap.jl/pull/989).

### Added

- Added some missing API methods to `Assemblers` and `MultiField`. Since PR[#985](https://github.com/gridap/Gridap.jl/pull/985).

### Fixed

- Fix when evaluating `\circ` operator with `CellState`. Since PR[#987](https://github.com/gridap/Gridap.jl/pull/987).

## [0.17.23] - 2024-01-28

### Changed

- Changed how `symbolic_loop_matrix_vector!` loop works. Now it also takes account vector entries touched from matvecdata. Since PR[#975](https://github.com/gridap/Gridap.jl/pull/975).

## [0.17.22] - 2024-01-12

### Added

- Added `get_dof_to_node` and `get_dof_to_comp` for `LagrangianDofBasis`. Since PR[#964](https://github.com/gridap/Gridap.jl/pull/964).

### Changed

- Changed how `allocate_vector` works. Now it only allocates, instead of allocating+initialising to zero. Since PR[#963](https://github.com/gridap/Gridap.jl/pull/963).

### Fixed

- Fixed issue where `FineToCoarseField` would not work for vector-valued fields. Since PR[#970](https://github.com/gridap/Gridap.jl/pull/970).
- Fixed issue where `BlockSparseMatrixAssembler` would not work correctly when permuting variables. Since PR[#971](https://github.com/gridap/Gridap.jl/pull/971).

## [0.17.21] - 2023-12-04

### Added

- Implemented real/imag for VectorValues
- Explicit Runge-Kutta ODE Solvers. Since PR [#952](https://github.com/gridap/Gridap.jl/pull/952)
- Improved the methods `allocate_in_range` and `allocate_in_domain` with support for `BlockArrays` and distributed arrays. Since PR[#960](https://github.com/gridap/Gridap.jl/pull/960).

### Fixed

- `BlockMultiFieldStyle` available for `TransientMultiFieldFESpaces` since PR [#946](https://github.com/gridap/Gridap.jl/pull/946).
- When creating `DiscreteModelPortions`, some of the `FaceLabeling` arrays were being aliased. This caused issues when adding tags to distributed models in debug mode. Since PR [#956](https://github.com/gridap/Gridap.jl/pull/956).
- Function `add_entry!` was inconsistent for `AbstractMatrix` and `AbstractSparseMatrix`. Since PR[#959](https://github.com/gridap/Gridap.jl/pull/959).

## [0.17.20] - 2023-10-01

### Added

- Block assembly now generalised to work with `AbstractBlockArrays`, to include changes in GridapDistributed. Since PR [939](https://github.com/gridap/Gridap.jl/pull/939).
- Implici-Explicit Runge-Kutta ODE solvers. Since PR [#919](https://github.com/gridap/Gridap.jl/pull/919).

### Fixed

- Using Broadcasting(\circ) instead of \circ in one of the lazy_maps used to transform a coarse field into a fine field. Since PR [#938](https://github.com/gridap/Gridap.jl/pull/938).
- Better infinite norm computation in `Algebra._check_convergence`. Now works for any `AbstractArray` type, including `PVector`. Since PR [#940](https://github.com/gridap/Gridap.jl/pull/940).
- Updated Runge-Kutta solver. Since PR [#919](https://github.com/gridap/Gridap.jl/pull/919).

## [0.17.19] - 2023-08-23

### Fixed

- Reimplemented `DomainStyle` for `CellQuadrature` to fix breaking low-level Poisson tutorial. Since PR [#937](https://github.com/gridap/Gridap.jl/pull/937).

## [0.17.18] - 2023-08-15

### Added

- Jacobi polynomial bases. Since PR [#896](https://github.com/gridap/Gridap.jl/pull/896).
- Replaced newest vertex bisection mesh adaptation in
  `src/Geometry/NewestVertexBisection.jl` with appropriate changes to
  `src/Adaptivity/EdgeBasedRefinement.jl`. Since PR
  [#901](https://github.com/gridap/Gridap.jl/pull/901).
- When refining `DiscreteModels`, the `FaceLabeling` of the resulting `AdaptedDiscreteModel` will now correctly inhering the tags of the parent model. This has been made possible by the addition of the method `get_d_to_face_to_parent_face`. Since PR[#886](https://github.com/gridap/Gridap.jl/pull/886).
- Added support for mixed adaptivity (i.e coarsening and refining), as well as non-conforming adaptivity. Since PR[#886](https://github.com/gridap/Gridap.jl/pull/886).
- Added support for block assembly of FE systems. Two new types `BlockMultiFieldStyle` and `BlockSparseMatrixAssemblers` have been added. Since PR[#915](https://github.com/gridap/Gridap.jl/pull/915).

### Changed

- The API of `CellQuadrature` has now both data and integration domain styles as keyword arguments. Old signatures are deprecated. Since PR [#885](https://github.com/gridap/Gridap.jl/pull/885).

### Fixed

- ODE operators cache linear system at initial time or the time stored by the operator. Before, the linear system was cached at time `t = 0.0`, which cannot be done if the operator is not well-defined at `t = 0.0`. Since PR [#891](https://github.com/gridap/Gridap.jl/pull/891).
- Fixed the method `get_normal_vector` for `AdaptedTriangulation`. The method `get_facet_normal`
  was using default, it's now using the spetialized implementation for the underlying triangulation type.
  Since PR [#884](https://github.com/gridap/Gridap.jl/pull/884).
- Fixed `cell_dof_ids` for the case of vectorial `ConstantFESpace`. Since PR [#888](https://github.com/gridap/Gridap.jl/pull/888)
- Fixed generation of Modal C0 bases for Julia 1.9. Since PR [#918](https://github.com/gridap/Gridap.jl/pull/918).
- Fixed some edge cases for `change_domain` between `AdaptedTriangulations` where inneficient coordinate transformations would be applied between physical and reference domains. Since PR[#886](https://github.com/gridap/Gridap.jl/pull/886).
- Fixed: Domain limits can now be of any type (notably, floats) when refining `CartesianDiscreteModels`. Since PR[#886](https://github.com/gridap/Gridap.jl/pull/886).

## [0.17.17] - 2023-02-24

### Added

- Implemented `RefinementRule` and `AdaptivityGlue`, which encode the mapping between the old and new cells in an adapted model. Since PR [#838](https://github.com/gridap/Gridap.jl/pull/838).
- Implemented `AdaptedDiscreteModel` and `AdaptedTriangulation`, representing respectively a model and triangulation produced by adapting a parent model. This types mostly wrap around `DiscreteModel` and `Triangulation`, with some added features necessary to keep track of the adaptive hierarchy. Since PR [#838](https://github.com/gridap/Gridap.jl/pull/838).
- Implemented tools to be able to transfer `CellDatum`s back and forth between parent and child grids. These include changes to `change_domain` (which now takes the source `Triangulation` as argument) and a new type of `Measure` called `CompositeMeasure`, which allows the integration `Triangulation` to be different from the `Triangulation` of the resulting `DomainContribution`. To accommodate `CompositeMeasure`, `Measure` has been made abstract type and a `GenericMeasure` has been created to replace the old type. Since PR [#838](https://github.com/gridap/Gridap.jl/pull/838).
- For the fine-to-coarse transfer of `CellField`s, the new `FineToCoarseField` has been implemented. This new structure bundles several fields defined on the fine mesh to create a single field on the coarse mesh. To enable fast interpolation of this type of field, we have also implemented `FineToCoarseReferenceFE` and `FineToCoarseDofBasis`. Since PR [#838](https://github.com/gridap/Gridap.jl/pull/838).
- Implemented `CompositeQuadrature`, a quadrature for a cell that has been refined using a `RefinementRule`. Since PR [#838](https://github.com/gridap/Gridap.jl/pull/838).
- Implemented simple refinement strategies for Cartesian discrete models in 2&3D as well as Unstructured discrete models in 2D. The latter is implemented by red-green refinement. Since PR [#838](https://github.com/gridap/Gridap.jl/pull/838).
- Added optimization when calling `unique` for a `CompressedArray`. Since PR [#838](https://github.com/gridap/Gridap.jl/pull/838).
- Added support for changing domain between adapted triangulations in cases where the target triangulation is a view, a `BoundaryTriangulation` or a `SkeletonTriangulation`. Since PR [#868](https://github.com/gridap/Gridap.jl/pull/868).

### Fixed

- Using broadcasting through in `ODESolver` vector operations. Since PR [#860](https://github.com/gridap/Gridap.jl/pull/860)
- Fixes to `array_cache(a::Table)`: Now does not use the `zero(T,N)` function, but instead creates new empty vector using the general allocator `Vector{T}(undef,N)`. This allows `Table` to work with complex composite types which don't have an easy `zero(T)` function defined. Since PR [#838](https://github.com/gridap/Gridap.jl/pull/838).
- Added `get_metadata` to all the instances of `ReferenceFE`. This makes the abstract type more consistent, which is necessary for the new type `FineToCoarseReferenceFE`. Since PR [#838](https://github.com/gridap/Gridap.jl/pull/838).
- `ConstantFESpace` is now properly exported. Since PR [#872](https://github.com/gridap/Gridap.jl/pull/872).

## [0.17.16] - 2022-12-22

### Fixed

- Fixed a bug in function `collect_cell_matrix_and_vector`. Since PR [#849](https://github.com/gridap/Gridap.jl/pull/849)

## [0.17.15] - 2022-11-10

### Added

- `lastindex` for `MultiValue`s for consistent usage of `[end]` as per `length`. Since PR [#834](https://github.com/gridap/Gridap.jl/pull/834)
- BDM (Brezzi-Douglas-Marini) ReferenceFEs in PR [#823](https://github.com/gridap/Gridap.jl/pull/823)
- Implemented `ConstantFESpace`. This space allows, e.g., to impose the mean value of the pressure via an additional unknown/equation (a Lagrange multiplier). Since PR [#836](https://github.com/gridap/Gridap.jl/pull/836)
- Methods to construct `DiracDelta` at generic `Point`(s) in the domain. Since PR [#837](https://github.com/gridap/Gridap.jl/pull/837)
- some key missing `lastindex` and `end` tests belonging to PR [#834]. Since PR [#837](https://github.com/gridap/Gridap.jl/pull/837)
- `AbstractVector` support to weights and `Point`s of GenericQuadrature, in particular for `FillArray` usage. Since PR [#839](https://github.com/gridap/Gridap.jl/pull/839)
- Using the above generalization of `GenericQuadrature`, made the weights of quadrature of `DiracDelta` for generic points to be a `Fill` vector. Since PR [#839](https://github.com/gridap/Gridap.jl/pull/839)
- Optional keyword argument `T` to select the floating point precision for the numerical quadrature pipeline involving `Measure`, `CellQuadrature` and `Quadrature` functions. `T` defaults to `Float64` when not specified, so it doesn't involve any breaking changes in public API. Since PR [#840](https://github.com/gridap/Gridap.jl/pull/840)

## [0.17.14] - 2022-07-29

### Added

- Functionality to take gradient of functional involving integration (`DomainContribution`) over Skeleton faces, with respect to the degrees-of-freedom of `FEFunction`. The interface remains the same - `gradient(f,uh)`. Since PR [#797](https://github.com/gridap/Gridap.jl/pull/797)
- Extended the `MultiField` functional gradient (with respect to degrees-of-freedom of `MultiFieldFEFunction`) to functionals involving Skeleton integration. The interface remains the same `gradient(f,xh)`. Since PR [#799](https://github.com/gridap/Gridap.jl/pull/799)
- Functionality to take jacobian of functional involving integration (`DomainContribution`) over Skeleton faces (obtained from testing bilinear form with the whole set of test `fe_basis`), with respect to the degrees-of-freedom of `FEFunction`. The interface remains the same - `jacobian(f,uh)`. Since PR [#803](https://github.com/gridap/Gridap.jl/pull/803)
- A dummy tag for ForwardDiff configs being constructed in Gridap at `src/Arrays/Autodiff.jl` to fix issue [#805](https://github.com/gridap/Gridap.jl/issues/805). Since PR [#806](https://github.com/gridap/Gridap.jl/pull/806)

### Fixed

- The behavior of `gradient` for functionals involving operations of `CellFields` inside `mean` and `jump` terms of Skeleton Integration terms. Since PR [#800](https://github.com/gridap/Gridap.jl/pull/800)
- The behavior of `SkeletonCellFieldPair` at the Boundary integration terms. Since PR [#800](https://github.com/gridap/Gridap.jl/pull/800)
- `push_normal` for rectangular Jacobians. Since PR[#809](https://github.com/gridap/Gridap.jl/pull/809)
- Nedelec FEs with triangles. Since PR [#813](https://github.com/gridap/Gridap.jl/pull/813)
- `Gridap.jacobian` for Skeleton integration terms, in the case of general test basis where dim not same as trial basis. Since PR [#815](https://github.com/gridap/Gridap.jl/pull/815)

## [0.17.13] - 2022-05-31

### Added

- `KeyToValMap` lazy map that dynamically creates a `Dict` with the outputs of a function over an array of inputs. Since PR [#801](https://github.com/gridap/Gridap.jl/pull/801)
- `MappedDiscreteModel` and `MappedGrid`, which are geometrical models with one extra geo map in the physical space. Since PR [#801](https://github.com/gridap/Gridap.jl/pull/801)
- `GridWithFEMap`, which has a geometrical map defined by a FE function. Since PR [#801](https://github.com/gridap/Gridap.jl/pull/801)
- Vertex bisection algorithm for refinement of triangular meshes in 2D. Since PR [#733](https://github.com/gridap/Gridap.jl/pull/733)
- Generalized-α method for 1st order ODEs. Since PR [#781](https://github.com/gridap/Gridap.jl/pull/781)
- Implemented (generalised) ModalC0 Polynomial bases and reference FEs. Since PR [#777](https://github.com/gridap/Gridap.jl/pull/777)
- Serendipity reference FEs for any dimension and order. Since PR [#777](https://github.com/gridap/Gridap.jl/pull/777)

## [0.17.12] - 2022-03-24

### Fixed

- Bugs related with 2nd order derivatives. Since PR [#769](https://github.com/gridap/Gridap.jl/pull/769) and [#771](https://github.com/gridap/Gridap.jl/pull/771).

## [0.17.11] - 2022-03-16

### Fixed

- Miscellaneous bugs associated with empty meshes. Since PR [#765](https://github.com/gridap/Gridap.jl/pull/765) and [#766](https://github.com/gridap/Gridap.jl/pull/766).

## [0.17.10] - 2022-03-10

### Added

- Implemented addition/subtraction between a `TensorValue` and a `SymTensorValue`. Since PR [#755](https://github.com/gridap/Gridap.jl/pull/755).
- Nédélec elements on simplices (lowest order interpolation for the moment). Since PR [#758](https://github.com/gridap/Gridap.jl/pull/758).

### Fixed

- Restrict to the active model the evaluation of a FE function at arbitrary points. Since PR [#752](https://github.com/gridap/Gridap.jl/pull/752).
- Renamed `GridapODEs` to `ODEs`. Since PR [#756](https://github.com/gridap/Gridap.jl/pull/756)

## [0.17.9] - 2022-02-28

### Added

- Extra support for dual number propagation. Since PR [#653](https://github.com/gridap/Gridap.jl/pull/653)
- Added ODE tools to Gridap. [GridapODEs](https://github.com/gridap/GridapODEs.jl) has been merged into Gridap. Sice PR[#748](https://github.com/gridap/Gridap.jl/pull/748)

## [0.17.8] - 2022-02-14

### Added

- Support for periodic conditions in `CartesianDiscreteModel`s built from `cmin`, `cmax`. Since PR [#738](https://github.com/gridap/Gridap.jl/pull/738).
- Function `savepvd`. Since PR [#736](https://github.com/gridap/Gridap.jl/pull/736).
- Support for passing `nothing` as the first argument of the `CartesianDiscreteModel` constructor to mimic the API of `GridapDistributed`. Since PR [#735](https://github.com/gridap/Gridap.jl/pull/735).

### Fixed

- Bug in `SymTensorValue`. Since PR [#740](https://github.com/gridap/Gridap.jl/pull/740).
- Bug in interpolation at arbitrary points. Since PR [#729](https://github.com/gridap/Gridap.jl/pull/729).
- Bug in `reference_grid(TET)`. Since PR [#734](https://github.com/gridap/Gridap.jl/pull/734).
- Bug in computation of Hessian with AD for multi-field. Since PR [#731](https://github.com/gridap/Gridap.jl/pull/731).

## [0.17.7]- 2021-12-03

### Fixed

- Improving compile times by removing unnecessary `@inline` statements. Since PR [#726](https://github.com/gridap/Gridap.jl/pull/726).

### Added

- CellFE constructor now gets optional arguments and pass them down. Since PR [#728](https://github.com/gridap/Gridap.jl/pull/728).

## [0.17.6] - 2021-12-01

### Added

- Implemented `Base.unaliascopy(A::SubVector)`. Since PR [#715](https://github.com/gridap/Gridap.jl/pull/715).

### Fixed

- Bugfix in `Base.view(glue::FaceToFaceGlue,ids::AbstractArray)`. Since PR [#724](https://github.com/gridap/Gridap.jl/pull/724).

## [0.17.5] - 2021-11-08

### Added

- Hiding the creation of `FESolver` and `LinearFESolver` from user code. Since PR [#705](https://github.com/gridap/Gridap.jl/pull/705).

## [0.17.4] - 2021-10-27

### Fixed

- Using implementation of `pvtk_grid` provided in WriteVTK. Since PR [#699](https://github.com/gridap/Gridap.jl/pull/699).

## [0.17.3] - 2021-10-27

### Fixed

- Adding a newer version of WriteVTK in the [compat] section. Since PR [#698](https://github.com/gridap/Gridap.jl/pull/698).

## [0.17.2] - 2021-10-26

### Fixed

- AD with multi-field residuals with different num dofs per field. Since PR [#687](https://github.com/gridap/Gridap.jl/pull/687).

## [0.17.1] - 2021-10-26

### Fixed

- Laplacian `Δ` operator on unstructured linear grids for quantities defined in the reference space (i.e. shape functions in standard FEM). Since PR [#691](https://github.com/gridap/Gridap.jl/pull/691).
- Laplacian `Δ` operator on triangulations using `GridView` (e.g., when interpolating functions in a sub-domain or on the boundary). Since PR [#691](https://github.com/gridap/Gridap.jl/pull/691).
- Fixed typo in , function `solve! of `LinearSolvers.jl`. Since PR [#692](https://github.com/gridap/Gridap.jl/pull/692).

## [0.17.0] - 2021-10-22

### Added

- Aliases `Interior`, `Boundary`, `Skeleton`, and `Interface` for the `Triangulation`, `BoundaryTriangulation`, `SkeletonTriangulation`, and `InterfaceTriangulation` constructors. Since PR [#662](https://github.com/gridap/Gridap.jl/pull/662).
- Function `create_pvtk_file` for exporting results in `pvtu` format. Since PR [#685](https://github.com/gridap/Gridap.jl/pull/685).

### Changed

- Major refactoring in the `Triangulation` interface to properly support the solution of PDEs defined on domains of different dimension. The major change from the user perspective is that `Triangulation` objects can be used both to integrate the weak form (as before) but also to define FE spaces (except for unfitted triangulations obviously). It is still possible to define FE spaces from `DiscreteModels`, but it is safer and more idiomatic (closer to the math notation) to use `Triangulation` objects from now on. Since PR [#662](https://github.com/gridap/Gridap.jl/pull/662).
- Changes in assembly interface to allow optimization when assembling matrices and vectors simultaneously. Since PR [#685](https://github.com/gridap/Gridap.jl/pull/685).

### Removed

- `BoundaryDiscreteModel`, `RestrictedDiscreteMdeol`, `RestrictedTriangulation`, `TriangulationStyle`, `BackgroundTriangulation`, `SubTriangulation`, `get_cell_to_bgcell`, `get_cell_ref_map`, `get_background_triangulation`, and `have_compatible_domains`. Since PR [#662](https://github.com/gridap/Gridap.jl/pull/662).
- Functions `scale_entries!` and `fill_entries!`. Replaced by Julia functions `LinearAlgebra.rmul!` and `LinearAlgebra.fillstored!`. Since PR [#680](https://github.com/gridap/Gridap.jl/pull/680).

## [0.16.5] - 2021-09-08

### Added

- Implemented DIV operator for FE functions in RT space. Since PR [#650](https://github.com/gridap/Gridap.jl/pull/650).
- `GenericAssemblyStrategy`. Since PR [#655](https://github.com/gridap/Gridap.jl/pull/655).
- Additional high level API assembly functions. Since PR [#652](https://github.com/gridap/Gridap.jl/pull/652).

### Fixed

- Bug related with the release of ChainRulesCore version 1.3.1. Since [#654](https://github.com/gridap/Gridap.jl/pull/654).
- Inheritance relationship for DiscreteModelPortion. Since PR [#645](https://github.com/gridap/Gridap.jl/pull/645).
- Optimization to RT FEs. Since PR [#638](https://github.com/gridap/Gridap.jl/pull/638).
- Bug in boundary discrete model. Since PR [#651](https://github.com/gridap/Gridap.jl/pull/651).

## [0.16.4] - 2021-08-17

### Added

- Trait to CellQuadrature to support the evaluation of integrals on the reference domain. Since PR [#636](https://github.com/gridap/Gridap.jl/pull/636).
- Type `Interpolable` allowing to interpolate data from two independent meshes. Since PR [#632](https://github.com/gridap/Gridap.jl/pull/632).

## [0.16.3] - 2021-06-28

### Fixed

- Deactivating optimizations related with `MemoArray` since they are not reliable. Since PR [#624](https://github.com/gridap/Gridap.jl/pull/624).
- Bug related with `ArrayBlock`. Since PR [#623](https://github.com/gridap/Gridap.jl/pull/623).

## [0.16.2] - 2021-06-21

### Fixed

- Bug related with boundary integration caused by some optimization introduced in v0.16. Fixed via PR [#616](https://github.com/gridap/Gridap.jl/pull/616).

## [0.16.1] - 2021-06-04

### Fixed

- Bug for 1st order FE spaces in combination of 1st order models with periodic BCs. Since PR [#611](https://github.com/gridap/Gridap.jl/pull/611).

## [0.16.0] - 2021-06-04

### Added

- User API to select specific quadrature rules. Since PR [#578](https://github.com/gridap/Gridap.jl/pull/578).
- Experimental support for mixed dimensional PDEs. Since PR [#567](https://github.com/gridap/Gridap.jl/pull/567).
- Added `get_cell_dof_basis(model,cell_reffes,::Conformity)` and `get_cell_shapefuns(model,cell_reffes,::Conformity)`. Since PR [#579](https://github.com/gridap/Gridap.jl/pull/579).
- Implemented `get_cell_dof_basis` and `get_cell_shapefuns` for global RT FE spaces in a new file `DivConformingFESpaces.jl`. Since PR [#579](https://github.com/gridap/Gridap.jl/pull/579).
- Added support to allow evaluation of FE functions at arbitrary points. Since PR [#523](https://github.com/gridap/Gridap.jl/pull/523).
- Implemented `compute_cell_points_from_vector_of_points` to build `CellPoint` from a vector of points. Since PR [#523](https://github.com/gridap/Gridap.jl/pull/523).

### Changed

- Major refactoring in the handling of blocks (e.g. in multi-field and skeleton terms). The new code follows a much more simple approach based in the new type `ArrayBlock`. Since PR [#583](https://github.com/gridap/Gridap.jl/pull/583).
- The default quadrature rule for tets has changed. Since PR [#578](https://github.com/gridap/Gridap.jl/pull/578).
- Refactoring in `SparseMatrixAssembler` to make it more extensible and efficient. Since PR [#568](https://github.com/gridap/Gridap.jl/pull/568).
- Renamed `get_free_values` -> `get_free_dof_values`. Since PR [#567](https://github.com/gridap/Gridap.jl/pull/567).
- Renamed `get_dirichlet_values` -> `get_dirichlet_dof_values`. Since PR [#606](https://github.com/gridap/Gridap.jl/pull/606).
- Renamed `object` -> `value` the variable in `ConstantField`. Since PR [#606](https://github.com/gridap/Gridap.jl/pull/606).
- Miscellaneous changes in the FE assembly to allow the solution of mixed dimensional problems. Since PR [#567](https://github.com/gridap/Gridap.jl/pull/567).
- Renamed `get_cell_shapefuns` by `get_fe_basis`. Since PR [#579](https://github.com/gridap/Gridap.jl/pull/579).
- Renamed `get_cell_shapefuns_trial` by `get_trial_fe_basis`. Since PR [#579](https://github.com/gridap/Gridap.jl/pull/579).
- Renamed `get_cell_dof_basis` by `get_fe_dof_basis`. Since PR [#579](https://github.com/gridap/Gridap.jl/pull/579).
- Removed `conformity` optional keyword argument from `FESpace(::DiscreteModel,::CellFE; kwargs...)` constructor. Since PR [#579](https://github.com/gridap/Gridap.jl/pull/579).
- Replaced `CellFE(::AbstractArray{<:Field},::AbstractArray{<:ReferenceFE})` by `CellFE(::DiscreteModel,::AbstractArray{<:ReferenceFE},::Conformity)`. Since PR [#579](https://github.com/gridap/Gridap.jl/pull/579).

### Removed

- All code associated with with `BlockArrayCoo`. Since PR [#583](https://github.com/gridap/Gridap.jl/pull/583).
- Module `Gridap.Integration` has been deleted and its contents have been merged into `Gridap.ReferenceFEs` module.
- Types `SparseMatrixCSR` and `SymSparseMatrixCSR` have been moved to the registered package [`SparseMatricesCSR`](https://github.com/gridap/SparseMatricesCSR.jl). To use them simply add `SparseMatricesCSR` into your environment and type `using SparseMatricesCSR`. Since Since PR [#568](https://github.com/gridap/Gridap.jl/pull/568).
- Removed `PushForwardMap` and all code depending upon it. Since PR [#579](https://github.com/gridap/Gridap.jl/pull/579).

## [0.15.5] - 2021-05-25

### Added

- Differential operators `(∇+k)(u)`, `(∇+k)⋅u`, `(∇+k)×u`, `(∇+k)⊗u`, and `u⊗(∇+k)` for some `u::CellField` and `k::VectorValue`. Since PR [#597](https://github.com/gridap/Gridap.jl/pull/597).
- Definition of `u.*v` between instances of vector-valued `CellField` objects `u` and `v`. Also differential operators `∇.*u` and `(∇+k).*u`. Since PR [#597](https://github.com/gridap/Gridap.jl/pull/597).

## [0.15.4] - 2021-03-29

### Fixed

- Bug in `CartesianDiscreteModel` with periodic boundary conditions that shows up in Julia 1.6 but not in Julia 1.5. Since commit [da005cf](https://github.com/gridap/Gridap.jl/commit/da005cf4cde68617f92d76744e307798ef7e8340).

## [0.15.3] - 2021-03-16

### Added

- `get_cell_map` now returns array of `AffineMap` for linear grids of simplices. Needed to compute Laplacian operator, inverse maps etc. Since PR [#553](https://github.com/gridap/Gridap.jl/pull/553).

### Fixed

- Bug in `print_op_tree`. Since PR [#563](https://github.com/gridap/Gridap.jl/pull/563)

## [0.15.2] - 2021-03-08

### Added

- Method `inverse_map` for `AffineMap`. Since PR [#552](https://github.com/gridap/Gridap.jl/pull/552).
- Method `get_cell_points` for `CellDof`. Since PR [#551](https://github.com/gridap/Gridap.jl/pull/551).
- Evaluation of `MonomialBasis` objects at a single point. Since PR [#550](https://github.com/gridap/Gridap.jl/pull/550).
- `rand` function for `MultiValue` objects. Since PR [#530](https://github.com/gridap/Gridap.jl/pull/530).

### Fixed

- Bug in `return_value` for `Broadcasting(∇∇)`. Since PR [#554](https://github.com/gridap/Gridap.jl/pull/554).
- Bug in `dot` for third order tensors. Since PR [#544](https://github.com/gridap/Gridap.jl/pull/544).

## [0.15.1] - 2021-01-22

### Added

- Added support for Hessian and Laplacian operators. Only implemented for Finite Elements with an `AffineMap`. Since PR [#514](https://github.com/gridap/Gridap.jl/pull/514).

### Fixed

- Bug in `RestrictedDiscreteModel` for periodic boundary conditions. Since PR [#517](https://github.com/gridap/Gridap.jl/pull/517).
- Bug in `sum(a::LazyArray)` when `eltype(a) <: AbstractArray`. Since PR [#513](https://github.com/gridap/Gridap.jl/pull/513).

## [0.15.0] - 2020-12-14

This version is a major (backwards-incompatible) refactoring of the project which is not summarized here for the sake of brevity. Most of the functionality of v0.14.0 is available in v0.15.0, but possibly with a significantly different API. See [here](https://github.com/gridap/Tutorials/compare/v0.14.0...v0.15.0) the changes in the sources of the Gridap Tutorials between versions 0.14.0 and 0.15.0 to effectively see the major changes in the API.

## [0.14.2] - 2020-11-24

### Added

- Added additional tensor operations and new double contraction notation `⋅²`. Implemented a `zero` constructor for `ThirdOrderTensorValues` to allow integration of 3-tensors. Since PR [#415](https://github.com/gridap/Gridap.jl/pull/415/).

### Fixed

- Bug-fix for 32-bit Julia: Replace all occurrences of Int64 by Int. Since PR [#445](https://github.com/gridap/Gridap.jl/pull/445).
- Bug-fix for 32-bit Julia. Using inttype=Int keyword argument for JSON parsing. Since PR [#456](https://github.com/gridap/Gridap.jl/pull/456).

## [0.14.1] - 2020-09-17

### Added

- Added VectorWithEntryInserted and VectorWithEntryRemoved. Since PR [#401](https://github.com/gridap/Gridap.jl/pull/401/).
- Added missing get_constant_approach() getter to FESpaceWithConstantFixed. Since PR [#409](https://github.com/gridap/Gridap.jl/pull/409).

### Deprecated

- The name FESpaceWithLastDofRemoved has been deprecated in favor of its generalization FESpaceWithConstantFixed. Since PR [#396](https://github.com/gridap/Gridap.jl/pull/396) and PR [#404](https://github.com/gridap/Gridap.jl/pull/404).

## [0.14.0] - 2020-08-27

### Removed

- Support for Julia v1.0. Now, the minimum supported is Julia v1.3. Since PR [#376](https://github.com/gridap/Gridap.jl/pull/376/).

### Changed

- Major refactoring associated with the handling of elemental matrices and vectors in multi-field computations and also on the skeleton. Since PR [#376](https://github.com/gridap/Gridap.jl/pull/376/).
- First and second argument switch in `update_state_variables!` in order to have function-first style. Since PR [#376](https://github.com/gridap/Gridap.jl/pull/376/).
- Table struct has been generalized such that data and ptrs arrays can be of an arbitrary type extending AbstractArray. Since PR [#310](https://github.com/gridap/Gridap.jl/pull/310/)
- `interpolate, interpolate!, interpolate_dirichlet...` switched argument order to function first style. For instance `interpolate(u, V)` instead of `interpolate(V, u)`

### Added

- Allowing the construction of an `HomogeneousTrialFESpace` from a `TrialFESpace`. Since PR [#384](https://github.com/gridap/Gridap.jl/pull/384).
- Support for automatic differentiation of residuals and Jacobians in multi-field computations since PR [#383](https://github.com/gridap/Gridap.jl/pull/383/).
- New `FilterKernel` since PR [#379](https://github.com/gridap/Gridap.jl/pull/379/).

### Fixed

- Bug associated with boundary triangulation in 1D discrete models. Since PR [#393](https://github.com/gridap/Gridap.jl/pull/393).

## [0.13.4] - 2020-08-23

### Added

- New `FilteredCellArray` since PR [#372](https://github.com/gridap/Gridap.jl/pull/372/).

## [0.13.3] - 2020-08-12

### Added

- `Visualization.visualization_data` function that makes it easier to bring fields into
  visualization library friendly formats. Since PR [#354](https://github.com/gridap/Gridap.jl/pull/354).
- Gradient of a product binary operation (`*`) between a scalar and a field. Since PR [#340](https://github.com/gridap/Gridap.jl/pull/340).

## [0.13.2] - 2020-07-31

### Added

- Automatic differentiation of the Jacobian from a given residual and the Jacobian and the residual from a given energy. Not working at this moment on the Skeleton nor for multi-field (WIP), but yes for other cases.
  Now, the user can omit `jac` from `FETerm(res,jac,trian,quad)`, i.e. `FETerm(res,trian,quad)` and the Jacobian will be automatically generated. In addition, the user can write `FEEnergy(ener,trian,quad)` for a given `ener(uh)` function
  and the residual and the Jacobian will be automatically generated. Since PR [#338](https://github.com/gridap/Gridap.jl/pull/338/).

## [0.13.1] - 2020-07-24

### Fixed

- Bugs associated with the degenerated case of 0-length arrays. Since PR [#331](https://github.com/gridap/Gridap.jl/pull/331/) and [#332](https://github.com/gridap/Gridap.jl/pull/332/).

## [0.13.0] - 2020-07-23

### Added

- Automatic differentiation for symmetric gradient, i.e. `ε(u)` for a given vector-valued function `u`. Since PR [#327](https://github.com/gridap/Gridap.jl/pull/327/).
- Added missing SparseMatrixAssembler constructor for MultiFieldFESpaces. Since PR [#320](https://github.com/gridap/Gridap.jl/pull/320/).
- kw-argument `space` to `LagrangianRefFE` constructor in order to select the type of underlying polynomial space, i.e., `:Q`, `:S`, or `:P`. Since PR [#321](https://github.com/gridap/Gridap.jl/pull/321).

### Changed

- The meaning of `inward/outward` has slightly changed for `SkeletonCellBasis` objects. Now, by accessing to these properties a `ReducedSkeletonCellBasis` is returned, which allows to use the result in a more flexible way (in particular, the result can be used in a similar way than the result of `jump` or `mean`). Since PR [#317](https://github.com/gridap/Gridap.jl/pull/317).
- Major refactoring in `ReferenceFEs` module. Since PR [#319](https://github.com/gridap/Gridap.jl/pull/319) and [#321](https://github.com/gridap/Gridap.jl/pull/321). In particular:
  - `NodalReferenceFE` has been replaced by a new abstract type `LagrangianRefFE`.
  - `GenericNodalCartesianRefFE` has been replaced by `GenericLagrangianRefFE`.

### Removed

- Removals associated with the `ReferenceFEs` refactoring in PR [#319](https://github.com/gridap/Gridap.jl/pull/319):
  - Removed `QDiscRefFE` constructor. Use a standard `LagrangianRefFE` and `L2Conformity` instead.
  - Removed `PDiscRefFE` constructor. Use `LagrangianRefFE` constructor with the kw-argument `space=:P`.
  - Removed `CDLagrangianRefFE` constructor. Use a standard `LagrangianRefFE` and `CDConformity` instead.
  - Removed fields `face_own_dofs` and `face_own_dof_permutations` from `GenericRefFE`.
  - Removed struct `DiscRefFE`.

### Fixed

- Better handling of FE terms defined on empty triangulations. Since PR [#329](https://github.com/gridap/Gridap.jl/pull/329).
- Replaced `+=` by `add_entry!`. Since PR [#316](https://github.com/gridap/Gridap.jl/pull/316).
- Minor fix to let Vtk.jl support changes in Vtk 1.7.X versus 1.6.X. Since PR [#324](https://github.com/gridap/Gridap.jl/pull/324).

## [0.12.0] - 2020-07-07

### Added

- Added `SkeletonTriangulation` constructor in order to integrate, where a given interpolation is discontinuous. Since PR [#304](https://github.com/gridap/Gridap.jl/pull/304).
- New `ConformingFESpace` constructor. Since PR [#293](https://github.com/gridap/Gridap.jl/pull/293).
- Added `QDiscRefFE` constructor for `DiscRefFE`. Since PR [#293](https://github.com/gridap/Gridap.jl/pull/293).
- New `FESpace` constructor that takes an instance of `ReferenceFE`. Since PR [#294](https://github.com/gridap/Gridap.jl/pull/294).
- New `FESpace` constructor that takes an instance of `Conformity`. Since PR [#311](https://github.com/gridap/Gridap.jl/pull/311).
- New `CDLagrangianRefFE` struct, that provides a Lagrangian reference FE with different conformity per direction. Since PR [#299](https://github.com/gridap/Gridap.jl/pull/299).
- New `FESpace` method that takes a model and a `RefFE`. Since PR [#299](https://github.com/gridap/Gridap.jl/pull/299).
- Possibility to have 0 order in `DISC` directions of a `CDLagrangianRefFE`. Since PR [#308](https://github.com/gridap/Gridap.jl/pull/308).
- Added setindex! method for Reindexed. Since PR [#309](https://github.com/gridap/Gridap.jl/pull/309).

### Changed

- Changed the interfaces of `ReferenceFE` and `NodalReferenceFE` in relation of DOF ownership. Now function `get_face_own_dofs` and related ones are parametrized by a `Conformity` object. Since PR [#311](https://github.com/gridap/Gridap.jl/pull/311).
- The constructors `GenericRefFE`, `GenericNodalCartesianRefFE`, and `compute_conforming_cell_dofs` take an extra argument of type `Conformity`. Since PR [#311](https://github.com/gridap/Gridap.jl/pull/311).
- Renamed `PDiscRefFE` -> `DiscRefFE` struct keeping the name for constructor. Since PR [#293](https://github.com/gridap/Gridap.jl/pull/293).
- One of the `GradConformingFESpace` methods now more general `ConformingFESpace`. Since PR [#293](https://github.com/gridap/Gridap.jl/pull/293).
- `DivConformingFESpace` and `CurlConformingFESpace` constructors eliminated. Since PR [#293](https://github.com/gridap/Gridap.jl/pull/293).
- Extend table to support arbitrary vector types. Since PR [#310](https://github.com/gridap/Gridap.jl/pull/310).

### Fixed

- Construction of `VectorValue`, `TensorValue`, et al. objects from non-homogeneous arguments. This solves some problems associated with automatic differentiation. Since PR [#298](https://github.com/gridap/Gridap.jl/pull/298).
- `CDLagrangianRefFE` node ordering. Since PR [#305](https://github.com/gridap/Gridap.jl/pull/305).

## [0.11.2] - 2020-06-22

### Added

- Method `solve!(x,ls,op::AffineOperator,cache::Nothing,newmatrix)`. Since PR [#288](https://github.com/gridap/Gridap.jl/pull/288).

### Fixed

- Bug related with `WriteVTK` version 1.7. Fixed via PR [#287](https://github.com/gridap/Gridap.jl/pull/287).
- Bug in outer constructor of Table{...} for input arrays of abstract type. Fixed via PR [#285](https://github.com/gridap/Gridap.jl/pull/285).

## [0.11.1] - 2020-06-19

### Fixed

- Bug in the handling of caches in `NLSolver`. Fixed via PR [#283](https://github.com/gridap/Gridap.jl/pull/283).
- Bug that showed up when interpolating a FE function defined on an
  `ExtendedFESpace` onto a non-extended `FESpace`. Fixed via PR [#282](https://github.com/gridap/Gridap.jl/pull/282).

## [0.11.0] - 2020-06-16

### Added

- Operator `⊙` (\odot) as an alias of `inner`. Since PR [#239](https://github.com/gridap/Gridap.jl/pull/239).
- Operator `⊗` (\otimes) as an alias of `outer`. Since PR [#239](https://github.com/gridap/Gridap.jl/pull/239).
- Support for (symmetric) 4th order tensors. Since PR [#239](https://github.com/gridap/Gridap.jl/pull/239).
- Optimizations for symmetric 2nd order tensors. Since PR [#239](https://github.com/gridap/Gridap.jl/pull/239).
- Methods for `cross` function (aka `×` (\times)) to operate with `VectorValues`. Since PR [#280](https://github.com/gridap/Gridap.jl/pull/280).
- Interpolation is now supported also for multifield spaces. Since PR [#279](https://github.com/gridap/Gridap.jl/pull/279).

### Changed

- Major refactoring in the module `Gridap.TensorValues`.
  Since PR [#239](https://github.com/gridap/Gridap.jl/pull/239).
  **The following changes are likely to affect all users:**
  - The operator `*` is not allowed for expressing the dot product anymore. Use `LinearAlgebra.dot`
    function aka `⋅` (\cdot).
  - The syntax `∇*u` is not allowed anymore. Use `∇⋅u` instead.
  - Gridap re-exports `dot`, `⋅`, and other names from LinearAlgebra that are used
    often in Gridap code.
  - Function `n_components` is renamed to `num_components`.
- The `SingleFieldFESpace` interface has changed. The function `gather_free_and_dirichlet_values!`
  has been added as mandatory for all FE space implementations and the old function `gather_free_and_dirichlet_values`
  is now optional. Since PR [#279](https://github.com/gridap/Gridap.jl/pull/279).

## [0.10.4] - 2020-06-8

### Added

- Functions `create_vtk_file` and `createvtk`. Since PR [#273](https://github.com/gridap/Gridap.jl/pull/273).

## [0.10.3] - 2020-05-29

### Added

- Function `print_op_tree` to visualize lazy operation trees. Since PR [#270](https://github.com/gridap/Gridap.jl/pull/270).
- Exported `apply` and `reindex` from `Gridap` top level. Since PR [#270](https://github.com/gridap/Gridap.jl/pull/270).
- Extended support of `CartesianDiscreteModel` to models with periodic boundary conditions.
  PR [#266](https://github.com/gridap/Gridap.jl/pull/266).

### Deprecated

- Optional argument `map` for CartesianDescriptor converted to a key-word argument. Since PR [#266](https://github.com/gridap/Gridap.jl/pull/266).

### Fixed

- Fixed some methods of the `sparsecsr` generic function. Since PR [#262](https://github.com/gridap/Gridap.jl/pull/262).
- Fixed BUG in `findnz` function for `SparseMatrixCSR`. Since PR [#264](https://github.com/gridap/Gridap.jl/pull/264).
- Fixed `restrict(::AbstractArray,::TriangulationPortion)` for portions of triangulations extending `BoundaryTriangulation`. Since PR [#267](https://github.com/gridap/Gridap.jl/pull/267).

## [0.10.2] - 2020-05-21

### Added

- New key-word arguments `zeromean_trian` and `zeromean_quad` in the `FESpace` constructor. Since
  PR [#257](https://github.com/gridap/Gridap.jl/pull/257).
- New method `reindex(::Triangulation,indices)`. Since
  PR [#257](https://github.com/gridap/Gridap.jl/pull/257).
- New functions `get_face_to_face(::BoundaryTriangulation)` and `get_cell_around(::BoundaryTriangulation)`. Since
  PR [#256](https://github.com/gridap/Gridap.jl/pull/256).

## [0.10.1] - 2020-05-19

### Fixed

- Added missing implementation of `simplexify(SEGMENT)` and `simplexify(VERTEX)`. Since PR [#252](https://github.com/gridap/Gridap.jl/pull/252).

## [0.10.0] - 2020-05-14

### Added

- Extended support of `TriangulationPortion` to boundary and skeleton triangulations. Since PR [#249](https://github.com/gridap/Gridap.jl/pull/249).
- Added `FESpaceWithLinearConstraints`. Since PR [#247](https://github.com/gridap/Gridap.jl/pull/247).
- Added inner constructor to `CartesianDiscreteModel` allowing to build a model that represents a subgrid of
  a larger grid. Since PR [#245](https://github.com/gridap/Gridap.jl/pull/245).

### Changed

- The part associated with the imposition of constraints in the `FESpace` interface has changed slightly. Since PR [#247](https://github.com/gridap/Gridap.jl/pull/247).
- Simplified the signature of `zero_free_values(::FESpace)`. Since PR [#249](https://github.com/gridap/Gridap.jl/pull/249).
- Simplified the signature of `zero_initial_guess(op::NonlinearOperator)`. Since PR [#249](https://github.com/gridap/Gridap.jl/pull/249).
- Major refactoring in the `Assembler` interface.
  **Important change:** Now, assembly-related functions take the data returned by functions like
  `collect_cell_matrix` as it is. Example: the old user code `assemble_matrix(assembler,collect_cell_matrix(du,dv,terms)...)`
  now is written simply as `assemble_matrix(assembler,collect_cell_matrix(du,dv,terms))`, i.e., the unpack of the last argument is not
  used anymore. In addition, with the new assembler interface, it is possible to customize the assembly process
  via a so-called `AssemblerStrategy` object. Since PR [#249](https://github.com/gridap/Gridap.jl/pull/249).
- Change the types of the sizes and partition fields of CartesianDescriptor to tuples instead of points.
  Since PR [#246](https://github.com/gridap/Gridap.jl/pull/246).

## [0.9.2] - 2020-04-26

### Added

- Automatic differentiation of manufactured solutions. Since PR [#236](https://github.com/gridap/Gridap.jl/pull/236).

## [0.9.1] - 2020-04-20

### Added

- Function `cell_measure`. Since PR [#234](https://github.com/gridap/Gridap.jl/pull/234).

### Fixed

- Several bugs associated with `ExtendedFESpace`. In particular, we have fixed a bug that showed up when combining `ZeroMeanFESpace` and `ExtendedFESpace`. Since PR [#234](https://github.com/gridap/Gridap.jl/pull/234).

## [0.9.0] - 2020-04-18

### Added

- Function `HomogeneousTrialFESpace`. Since PR [#226](https://github.com/gridap/Gridap.jl/pull/226).
- Function `lazy_append` in order to lazily append two objects (implemented for `AbstractVector`, `Triangulation`, and `CellQuadrature`). Since PR [#220](https://github.com/gridap/Gridap.jl/pull/220).
- Support for FE spaces with DOFs defined in the physical space. Since PR [#216](https://github.com/gridap/Gridap.jl/pull/216) and [#218](https://github.com/gridap/Gridap.jl/pull/218).

### Changed

- Replaced `non_linear` -> `nonlinear` and `NonLinear` -> `Nonlinear`. Since PR [#223](https://github.com/gridap/Gridap.jl/pull/223).
- The `FESpace` interface has slightly changed, mainly the return type of functions `get_cell_basis` and `get_cell_dof_basis.`. Since PR [#216](https://github.com/gridap/Gridap.jl/pull/216) and [#218](https://github.com/gridap/Gridap.jl/pull/218).

### Fixed

- Bug that showed up in multi-field computations when some field had no contribution to the rhs vector. Since [#229](https://github.com/gridap/Gridap.jl/pull/229).
- Bug in gradient operator in the void part of `ExtendedFESpace` objects. Since PR [#219](https://github.com/gridap/Gridap.jl/pull/219).
- Bug in jumps of quantities restricted to `InterfaceTriangulation` objects. Since PR [#215](https://github.com/gridap/Gridap.jl/pull/215).

## [0.8.0] - 2020-03-17

### Added

- Support for surface-coupled multi-physics. See [`SurfaceCouplingTests.jl`](https://github.com/gridap/Gridap.jl/blob/master/test/GridapTests/SurfaceCouplingTests.jl) for further details. Since PR [#209](https://github.com/gridap/Gridap.jl/pull/209).
- Support for constitutive laws with state / historical variables. See [`IsotropicDamageTests.jl`](https://github.com/gridap/Gridap.jl/blob/master/test/GridapTests/IsotropicDamageTests.jl) for further details. Since PR [#208](https://github.com/gridap/Gridap.jl/pull/208).
- Curl-conforming reference FE `NedelecRefFE` and corresponding FE space constructor since PR [#199](https://github.com/gridap/Gridap.jl/pull/199).
- New constructors `AffineFETermFromCellMatVec` and `FETermFromCellJacRes` that provides full control in the definition of cell matrices and vectors. Since PR [#191](https://github.com/gridap/Gridap.jl/pull/191).
- Support for simultaneous integration of matrices and vectors. Since PR [#191](https://github.com/gridap/Gridap.jl/pull/191).

### Changed

- Renaming NonLinear to Nonlinear since it is one word and it is not consistent with style
- The definition of interpolation order in Raviart-Thomas and Nédélec reference FEs has changed. Now, the divergence of functions in the Raviart-Thomas space of order `k` belongs to `P_k` or `Q_k` depending on the underlying polytope. Idem for Nédelec, but using the curl instead of the divergence. Since PR [#212](https://github.com/gridap/Gridap.jl/pull/212).

- The order in which test and trial spaces are written in the code has changed and also the other in the arguments of functions defining bi-linear and linear forms, and weak residuals and Jacobians. **This affects everybody that is using Gridap, even the most basic users**. Now, we write the trial space before the test one in all methods taking two spaces in their arguments. E.g., we have changed `AffineFEOperator(V,U,terms...)` to `AffineFEOperator(U,V,terms...)`, where `U` is the trial and `V` is the test space. For functions defining weak forms, now we have: The new signatures for bi-linear and a linear forms are `a(u,v)`, `l(v)`, where `u` is a trial function and `v` is a test one. For weak Jacobians and residuals `jac(u,du,v)` and `res(u,v)`, where `u` is the (trial) function in which we evaluate these quantities, `du` is the direction in which we evaluate the Jacobian and `v` is a test function. Since PR [#195](https://github.com/gridap/Gridap.jl/pull/195) and PR [#197](https://github.com/gridap/Gridap.jl/pull/197).

- The part related with the application of constraints in the `FESpace` interface has changed. Since PR [#191](https://github.com/gridap/Gridap.jl/pull/191).

### Fixed

- Bug in 1d Cartesian grids. Since PR [#192](https://github.com/gridap/Gridap.jl/pull/192).

## [0.7.1] - 2020-02-18

### Added

- New `DirichletFESpace` that can be used to compute matrices and vectors associated with the Dirichlet DOFs. Since commit [972afcc](https://github.com/gridap/Gridap.jl/commit/972afcc6dd8e024a7daeebd160a9dabe44ff5921)

## [0.7.0] - 2020-02-13

This version is a major refactoring of the project which is not summarized here for the sake of brevity. Most of the functionality of v0.6.0 is available in v0.7.0, but with a possibly slightly different API. See [here](https://github.com/gridap/Tutorials/compare/v0.6.0...v0.7.0) the changes in the sources of the Gridap Tutorials between versions 0.6.0 and 0.7.0 to effectively see the major changes in the API.

## [0.6.0] - 2020-01-24

### Added

- New `GenericRefFE`. Since commit [876ef1e](https://github.com/gridap/Gridap.jl/commit/c3c9010177432b8f07aaecf4a0baa4b93876ef1e)
- New `NedelecRefFE` constructor that generates Nedelec FEs of arbitrary order in 2D and 3D on hex. Since commit [876ef1e](https://github.com/gridap/Gridap.jl/commit/c3c9010177432b8f07aaecf4a0baa4b93876ef1e)
- New keyword argument `map` in the constructor of `CartesianModel`, which allows one to transform the original domain, by default [0,1]^d to a new domain through a homeomorphic map. Since commit [30cc4bc](https://github.com/gridap/Gridap.jl/commit/1c51b18f7e21c4915c0b379585dc5d98130cc4bc)
- New keyword argument `map` in the constructor of `CartesianGrid` and a new `map` attribute in this structure, since commit [30cc4bc](https://github.com/gridap/Gridap.jl/commit/1c51b18f7e21c4915c0b379585dc5d98130cc4bc)
- `CartesianGridPoints` has new attribute `map` since commit [30cc4bc](https://github.com/gridap/Gridap.jl/commit/1c51b18f7e21c4915c0b379585dc5d98130cc4bc)
- Added [`SparseMatricesCSR`](https://github.com/gridap/SparseMatricesCSR.jl) support to `SparseMatrixAssembler` and `MultiSparseMatrixAssembler` in [PR #118](https://github.com/gridap/Gridap.jl/pull/118#).

### Changed

- The `RaviartThomasRefFE` has now been replaced by `GenericRefFE`, and the constructor for Raviart-Thomas FEs is called `RTRefFE`. Since commit [876ef1e](https://github.com/gridap/Gridap.jl/commit/c3c9010177432b8f07aaecf4a0baa4b93876ef1e)
- The default map in the `CartesianModel` constructor is [0,1]^d instead of [-1,1]^d, since commit [30cc4bc](https://github.com/gridap/Gridap.jl/commit/1c51b18f7e21c4915c0b379585dc5d98130cc4bc)
- `CartesianGrid` has attribute `map` since commit [30cc4bc](https://github.com/gridap/Gridap.jl/commit/1c51b18f7e21c4915c0b379585dc5d98130cc4bc)

## [0.5.2] - 2019-10-22

### Fixed

- Incompatibility problem with `TensorValues` version 0.3.5. Via commit [3c0682a](https://github.com/gridap/Gridap.jl/commit/3c0682a84250e17086457ca3a90a49d9bce133d0).

## [0.5.1] - 2019-10-03

### Added

- Pretty printing for the types most exposed to users. Since PR [#109](https://github.com/gridap/Gridap.jl/pull/109).

### Fixed

- Bug related to `ZeroMeanFESpace`. Via PR [#111](https://github.com/gridap/Gridap.jl/pull/111).

## [0.5.0] - 2019-09-27

### Added

- Added a high level constructor, namely `FESpace`, to create different types of FE spaces. See issue [#100](https://github.com/gridap/Gridap.jl/issues/100) for more details. Since PR [#102](https://github.com/gridap/Gridap.jl/pull/102).
- Added `ZeroMeanFESpace` to construct FE spaces whose functions have zero mean value. Since PR [#102](https://github.com/gridap/Gridap.jl/pull/102).
- Added Hdiv FE space using Raviart-Thomas reference FEs in [34bfa34](https://github.com/gridap/Gridap.jl/commit/34bfa344efd1bc6a5d3c5993d9639259ed21671a)
- Added the corresponding DOF basis for Raviart-Thomas reference FEs for interpolation of fields [60b9021](https://github.com/gridap/Gridap.jl/commit/60b9021b6d4b5e66a9ec4fe2067aa8278f8ccb52)
- Added an arbitrary order div-conforming Raviart-Thomas reference FE of arbitrary order on quads in commit
  [60b9021](https://github.com/gridap/Gridap.jl/commit/60b9021b6d4b5e66a9ec4fe2067aa8278f8ccb52)
- Now, the `tags` argument is optional when constructing `SkeletonTriangulation` and `BoundaryTriangulation` objects from a `DiscreteModel`. Since commit [e6424a3](https://github.com/gridap/Gridap.jl/commit/e6424a304feb38547241e86de07a821e26344a7e).
- Added `mean` operator for quantities restricted to a `SkeletonTriangulation`. Since commit [83798b4](https://github.com/gridap/Gridap.jl/commit/83798b4f38aaf482b968ffd0359eb75c79a21385).
- Extended `NormalVector` to `SkeletonTriangulations`. Since commit [5fb8487](https://github.com/gridap/Gridap.jl/commit/5fb84871128c4388559cc5052d9ff00f0be19462).
- Now, `TrialFESpaces` can be constructed from values instead of functions if the corresponding Dirichlet conditions are constant. Since commit [bae237e](https://github.com/gridap/Gridap.jl/commit/bae237e881db6569622f3559f82bcc3999560526).
- Added the possibility of adding new tags to a `FaceLabels` object via the function `add_tag_from_tags!` and using it to construct FE spaces. Since commit [e9dfac4](https://github.com/gridap/Gridap.jl/commit/e9dfac4489047c0b7e1c62507f4335e9fc76dfd8).
- Added `BackslashSolver` to facilitate the usage in Gridap of the build-in Julia backslash linear solver. Since commit [8e3a9b7](https://github.com/gridap/Gridap.jl/commit/8e3a9b71c64b032c5a572a7ef696f4cbf875190b).
- Added `NLSolver` to facilitate the usage in Gridap of the non-linear solvers available in the official Julia package `NLsolve`. Introduced in commit [e5a933f](https://github.com/gridap/Gridap.jl/commit/e5a933f3093faea221a50bdd796d7f02113ed52c) as `JuliaNLSolver`. Renamed to `NLSolver` in PR [#108](https://github.com/gridap/Gridap.jl/pull/108).

### Changed

- The Signature of `solve!` for `NumericalSetup` objects. The argument for the system matrix has been removed. The information about the matrix is already in the `NumericalSetup` object. Since commit [ac212d3](https://github.com/gridap/Gridap.jl/commit/ac212d30205700a919a37f9abf9dac6cbde03e38).
- The signature of `solve!(::FEFunction,::FESolver,::FEOperator)`. Before it was used as `cache = solve!(uh,solver,op)`, now it is used as `uh, cache = solve!(uh,solver,op)`. Since PR [#102](https://github.com/gridap/Gridap.jl/pull/102).
- Previous ConformingFESpace constructor is H1ConformingFESpace since [34bfa34](https://github.com/gridap/Gridap.jl/commit/34bfa344efd1bc6a5d3c5993d9639259ed21671a)

### Deprecated

- `JuliaNLSolver`. Renamed to `NLSolver`. Since PR [#108](https://github.com/gridap/Gridap.jl/pull/108).
- Key-word argument `order` in `CellQuadrature` constructor. Renamed to `degree`. Since PR [#108](https://github.com/gridap/Gridap.jl/pull/108).

### Fixed

- Bug in `@law` macro for more than one `FEBasis` arguments. Solved via PR [#104](https://github.com/gridap/Gridap.jl/pull/104).
- Bug in `NonlinearFEOperator` constructor with default assembler in multi-field computations. Solved via PR [#104](https://github.com/gridap/Gridap.jl/pull/104).
- Bug in `NormalVector` for non-Cartesian grids. Solved via PR [#98](https://github.com/gridap/Gridap.jl/pull/98).

## [0.4.0] - 2019-09-07

### Added

- Added support to high order simplicial Lagrangian finite elements. Since commit [cbefe9b](https://github.com/gridap/Gridap.jl/commit/cbefe9bbea83d00e7f6ccbef50396ddc7dc49b80).
- Now the built-in simplicial grids are oriented. Since commit [cbefe9b](https://github.com/gridap/Gridap.jl/commit/cbefe9bbea83d00e7f6ccbef50396ddc7dc49b80).
- Added binary operations between `FEFunction` and `Number`, and `FEBasis` and `Number`. Since PR [#88](https://github.com/gridap/Gridap.jl/pull/88).
- Added `PDiscRefFE`, `DiscFESpace`, and `ConstrainedFESpace`. Since PR [#88](https://github.com/gridap/Gridap.jl/pull/88).
- Now its possible to pass a `CellNumber` or an `Array` of numbers into a constitutive law. Useful to identify which is the material of the current Gauss point in multi-material problems. Since commit [62cb2c3](https://github.com/gridap/Gridap.jl/commit/62cb2c354e2a09c556324a4fe9861329989299f4).
- `LinearFESolver` is now optional for solving a `LinearFEOperator`. Since commit [5c1caa8](https://github.com/gridap/Gridap.jl/commit/5c1caa8c92b260db72f5902e778ec5c0eb88728b).
- `Assembler` is now optional to build `FEOperator` objects. Since commit [b1bf517](https://github.com/gridap/Gridap.jl/commit/b1bf5172955b940f6b3c9d027bd4a839c6486199).
- Binary operations between `Function` and `FEFunction`. Since commit [a7f22f5](https://github.com/gridap/Gridap.jl/commit/a7f22f5ac1f45d9e8f53906472257aa582726e87).
- Extended constructions of `CLagrangianFESpace` and `DLagrangianFESpace`. `diritags` and `dirimasks` are now optional. `diritags` can now be also a vector of `String`. Since commit [776b402](https://github.com/gridap/Gridap.jl/commit/776b40238365f145037fc5e490600bf5b45434ef).
- Added `div`, `curl`, and `trace` operators. Since commit [5a0f322](https://github.com/gridap/Gridap.jl/commit/5a0f322c5b938f12e26e9c0a7c9361aa649e014f).
- Macro `@law` to facilitate the definition of constitutive laws. Since commit [30b67f2](https://github.com/gridap/Gridap.jl/commit/30b67f29009b872944be94486dc4a1b0134a0a60).
- Definition of linear forms `b(v) = inner(v, f)` directly from a function `f`. Since commit [bb42847](https://github.com/gridap/Gridap.jl/commit/bb42847c702a99b9b5f2c2d922fbe4c95b23f646)
- Serialization and de-serialization of `DiscreteModel` objects into and from `json` format. Since PR [#76](https://github.com/gridap/Gridap.jl/pull/76).
- Support for boundary integration (e.g., Neumann BCs) for multi-field computations. Since PR [#75](https://github.com/gridap/Gridap.jl/pull/75).

### Changed

- Signature of `LagrangianRefFE` constructor. Since commit [529c764](https://github.com/gridap/Gridap.jl/commit/529c7646a531db6910a00f04a925dadec3a50b7c).

### Fixed

- Bug in `LinearFETerm` for multi-field computations. Fixed via commit [2b957d1](https://github.com/gridap/Gridap.jl/commit/2b957d1b3a9a9a4396075801d8c837f6aff921c8).
- Bug in `MultiCellArray` constructor. Fixed via commit [bbc3b1c](https://github.com/gridap/Gridap.jl/commit/bbc3b1c91752f8efa978731cb90c6198dc0e5227).
- Bug in binary operations between FEFunction and FEBasis. Fixed via commit [aa49689](https://github.com/gridap/Gridap.jl/commit/aa49689be2a8dc14e052a6409c8348f492b52b3e).

## [0.3.0] - 2019-08-06

### Added

- `CurlGradMonomialBasis` spanning the polynomial space needed for RT elements on n-cubes.
- `CLagrangianFESpace` and `DLagrangianFESpace` types providing an efficient implementation for continuous and discontinuous Lagrangian FE spaces respectively. In contrast to `ConfirmingFESpace`, the new types allow to select which are the components that are actually prescribed on the Dirichlet boundary. Since PR [#64](https://github.com/gridap/Gridap.jl/pull/64).
- `simplexify` function to convert `Grid` and `DiscreteModel` objects made of n-cubes to the corresponding counterparts made of n-simplices. Since PR [#62](https://github.com/gridap/Gridap.jl/pull/62).
- Duffy transformation based integration for n-simplices of arbitrary dimension. Since PR [#61](https://github.com/gridap/Gridap.jl/pull/61).
- `NormalVector` to construct the outward normal vector to a given `BoundaryTriangulation`. Since PR [#60](https://github.com/gridap/Gridap.jl/pull/60).
- Support for tensor-valued FE computations. Since PR [#57](https://github.com/gridap/Gridap.jl/pull/57).
- Support for integration on the skeleton of the mesh. This includes `SkeletonTriangulation`, an integration mesh for the skeleton, `restrict` function is extended to restrict to the skeleton, `jump` function to compute jumps of `CellFields` and `CellBasis` restricted to the skeleton, extension of `FETerms` to allow integration on the skeleton. See PR [#47](https://github.com/gridap/Gridap.jl/pull/47)
- Support for Robin boundary conditions. Since commit [946054a](https://github.com/gridap/Gridap.jl/commit/946054a028e658afa87c7a7c71e973957a2c4877)
- Support for Neumann boundary conditions. Since commit [4dcd16f](https://github.com/gridap/Gridap.jl/commit/4dcd16fbff9edf66fb66efb748ef01901c20a4aa)
- `FETerm` and `AffineFETerm` abstract types and several concrete implementations. They allow to deal with problems whose weak form has terms integrated over different geometrical entities. `NonlinearFEOperator` and `LinearFEOperator` can be constructed using several terms. Since commit [0f99234](https://github.com/gridap/Gridap.jl/commit/0f99234156dd0174485ca83431de76aa3825584a)
- Extended `Assembler` and `MultiAssembler` to deal with several terms. See issue [#42](https://github.com/gridap/Gridap.jl/issues/42) and PR [#43](https://github.com/gridap/Gridap.jl/pull/43).
- `IdentityCellNumber`, an indexable cell number that simply returns the given index. Also efficient implementation of `reindex` for this type (i.e. do nothing). Available since commit [b6b4c32](https://github.com/gridap/Gridap.jl/commit/b6b4c32c8c4b826a41ba64c770ac8a1c394e16f0)
- Function `restrict` for restricting `CellField` and `CellBasis` objects to surfaces. Available since commit [e981f3c](https://github.com/gridap/Gridap.jl/commit/e981f3c221f3624cfc6764efa47f22652fc22b4f)
- `BoundaryTriangulation` an integration mesh used to integrate `CellField` and `CellBasis` objects restricted on a surface. Available since commit [e981f3c](https://github.com/gridap/Gridap.jl/commit/e981f3c221f3624cfc6764efa47f22652fc22b4f)
- `NonIterableCellMap`, a cell map that has iteration intentionally disabled. Available since commit [956a537](https://github.com/gridap/Gridap.jl/commit/956a5374db6c3b9546e85e0d4d49ae0560057565).
- `CompressedCellValue`, `CompressedCellArray`, and `CompressedCellMap`, as well as efficient versions of `apply`, `evaluate`, and `reindex` for these types. See PR [#41](https://github.com/gridap/Gridap.jl/pull/41) for more details.
- `NEWS.md` file (a changelog file)

### Changed

- Domains are now in [0,1] instead of [-1,1]. Quadratures and nodes arrays modified accordingly. Since commit [268dfe1](https://github.com/gridap/Gridap.jl/commit/268dfe12ef7d736fcd9ad0b9b256740aaf15b2e7).
- Changed the signature of `assemble`, `apply_constraints`, `apply_constraints_rows`, and `apply_constraints_cols` to support FE assembly of several terms, which are integrated in different domains. The old API of `asseble` is still functional, but not for the `apply_constraints` et al. Since PR [#43](https://github.com/gridap/Gridap.jl/pull/43). Further changed in commit [a335aed](https://github.com/gridap/Gridap.jl/commit/a335aede65c92a1f61f0ff0dbb0fb44cc20cf906).

### Fixed

- Bug in generation of the cellwise local to global DOF map for high order interpolations. Fixed via PR [#56](https://github.com/gridap/Gridap.jl/pull/56).
- Bug in numerical integration. There was a bug for computations where the number of cell DOFs was different from the number of integration points. Fixed via commit [0b3d4bf](https://github.com/gridap/Gridap.jl/commit/0b3d4bfadea48707c748fca0de65a51a598b6ca6)

## [0.2.0] - 2019-06-29

A changelog is not maintained for this version.

This version introduces the core finite element machinery for linear and non-linear problems,
single field and multi-field problems with terms integrated over the interior of the computational domain.

## [0.1.0] - 2019-05-20

A changelog is not maintained for this version.

This version is non functional. It is just a tag for registering the package.<|MERGE_RESOLUTION|>--- conflicted
+++ resolved
@@ -16,10 +16,7 @@
   - Indexing tensors using slices (`:`/`Colon()`), (static)vectors or arrays, ranges (`OneTo`, `SOneTo`), or mix of them.
   - Implemented `Base.keys` that relates to the array shape of the `MultiValue`
   - Constructors `MV(::[S/M]Array)` and `SA(::MultiValue)` for any types `MV<:MultiValue` and `SA<:[S/M]Array` for arguments for which the conversion via `convert` is possible.
-<<<<<<< HEAD
-=======
 - Added new way of doing AD for MultiField, where partials are computed separately for each field then merged together. Since PR[#1136](https://github.com/gridap/Gridap.jl/pull/1136).
->>>>>>> 43172ba2
 
 ## [0.19.4] - 2025-08-09
 
