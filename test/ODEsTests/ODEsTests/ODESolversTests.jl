--- conflicted
+++ resolved
@@ -182,21 +182,12 @@
 @test test_ode_solver(odesol,op,u0,t0,tf)
 
 # IMEX RK tests (explicit part = 0)
-<<<<<<< HEAD
-# odesol = IMEXRungeKutta(ls,ls,dt,:IMEX_FE_BE_2_0_1)
-# cache = nothing
-# uf, tf, cache = solve_step!(uf,odesol,op,u0,t0,cache)
-# @test tf==t0+dt
-# @test all(uf.≈1+11/9)
-# @test test_ode_solver(odesol,op,u0,t0,tf)
-=======
 odesol = IMEXRungeKutta(ls,ls,dt,:IMEX_FE_BE_2_0_1)
 cache = nothing
 uf, tf, cache = solve_step!(uf,odesol,op,u0,t0,cache)
 @test tf==t0+dt
 @test all( (uf.- u0*exp(dt))  .< 1e-3 )
 @test test_ode_solver(odesol,op,u0,t0,tf)
->>>>>>> 0c64e803
 
 # EX-RK: FE equivalent
 odesol = EXRungeKutta(ls,dt,:EX_FE_1_0_1)
