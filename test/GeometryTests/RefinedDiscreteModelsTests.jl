--- conflicted
+++ resolved
@@ -53,8 +53,5 @@
     writevtk(trian_ref, "nonuniform$(n)")
   end
 end
-<<<<<<< HEAD
-=======
 
->>>>>>> ccf3cabb
 end