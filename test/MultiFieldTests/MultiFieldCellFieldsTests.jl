module MultiFieldCellFieldsTests

using FillArrays
using Gridap.Arrays
using Gridap.Geometry
using Gridap.FESpaces
using Gridap.ReferenceFEs
using Gridap.Fields
using Gridap.CellData
using Gridap.MultiField
using Gridap.TensorValues
using Random
using StaticArrays
using Test

domain = (0,1,0,1)
cells = (2,2)
model = CartesianDiscreteModel(domain,cells)

trian = Triangulation(model)

u1(x) = sin(x[1])
cf1 = CellField(u1,trian)

u2(x) = cos(x[2])
cf2 = CellField(u2,trian)

cf = MultiFieldCellField([cf1,cf2])

@test cf1 === cf[1]
@test cf2 === cf[2]

_cf1, _cf2 = cf

@test cf1 === _cf1
@test cf2 === _cf2

order = 2

domain = (0,1,0,1)
partition = (3,3)
model = CartesianDiscreteModel(domain,partition)

degree = order

trian = get_triangulation(model)
quad = CellQuadrature(trian,degree)
x = get_cell_points(quad)

trian_Γ = SkeletonTriangulation(model)
quad_Γ = CellQuadrature(trian_Γ,degree)
x_Γ = get_cell_points(quad_Γ)

V = TestFESpace(model,ReferenceFE(lagrangian,VectorValue{2,Float64},order);conformity=:H1)
Q = TestFESpace(model,ReferenceFE(lagrangian,Float64,order-1),conformity=:L2)

U = TrialFESpace(V)
P = TrialFESpace(Q)

Y = MultiFieldFESpace([V,Q])
X = MultiFieldFESpace([U,P])

dv, dq = get_cell_shapefuns(Y)
du, dp = get_cell_shapefuns_trial(X)

n = VectorValue(1,2)

cellmat = integrate( (n⋅dv)*dp + dq*dp, quad)
cellvec = integrate( n⋅dv, quad)
@test isa(cellvec[end],ArrayBlock)
@test isa(cellmat[end],ArrayBlock)

cellmat1 = integrate( ((n⋅dv) - dq)*((n⋅du) + dp), quad)
cellmat2 = integrate( (n⋅dv)*(n⋅du) + (n⋅dv)*dp - dq*(n⋅du) - dq*dp, quad)
test_array(cellmat1,cellmat2,≈)

cellmat1 = integrate( (n⋅dv)*2, quad)
cellmat2 = integrate( (n⋅dv)*fill(2,num_cells(trian)), quad)
test_array(cellmat1,cellmat2,≈)

# This is not supported anymore
#α = CellField(2,trian)
#op(u,∇u,v,∇v,α) = α*(u⋅v) + ∇u⊙∇v
#cellmat1 = integrate( op∘(du,∇(du),dv,∇(dv),α) , quad)
#cellmat2 = integrate( α*(du⋅dv) + ∇(du)⊙∇(dv) , quad)
#test_array(cellmat1,cellmat2,≈)

α = CellField(2,trian)
op2(u,∇u,α) = α*(∇u⋅u)
cellmat1 = integrate( dv⋅(op2∘(du,∇(du),α)),quad)
cellmat2 = integrate( dv⋅(α*(∇(du)⋅du)),quad)
test_array(cellmat1,cellmat2,≈)

conv(u,∇u,α) = α*(u⋅∇u)
dconv(du,∇du,u,∇u,α) = conv(u,∇du,α)+conv(du,∇u,α)

u = zero(U)
cellvec2 = integrate(dv⊙(α*(u⋅∇(u))),quad)
cellvec1 = integrate(dv⊙(conv∘(u,∇(u),α)),quad)
test_array(cellvec1,cellvec2,≈)

cellmat1 = integrate( dv⋅(dconv∘(du,∇(du),u,∇(u),α)) , quad)
cellmat2 = integrate( dv⋅( α*(du⋅∇(u)) + α*(u⋅∇(du))), quad)
test_array(cellmat1,cellmat2,≈)

cellmat_Γ = integrate(  jump(n⋅dv)*dp.⁺ + mean(dq)*jump(dp), quad_Γ)
cellvec_Γ = integrate(  jump(n⋅dv) + mean(dq), quad_Γ)
L = 1
R = 2
@test isa(cellmat_Γ[end],ArrayBlock)
@test isa(cellvec_Γ[end],ArrayBlock)

cell = 1
@test isa(cellmat_Γ[cell][L,R],ArrayBlock)
@test isa(cellvec_Γ[cell][L],ArrayBlock)

cellmat1_Γ = integrate(((n⋅dv.⁺)-dq.⁻)*((n⋅du.⁺)+dp.⁻),quad_Γ)
cellmat2_Γ = integrate((n⋅dv.⁺)*(n⋅du.⁺)+(n⋅dv.⁺)*dp.⁻-dq.⁻*(n⋅du.⁺)-dq.⁻*dp.⁻,quad_Γ)
test_array(cellmat1_Γ,cellmat2_Γ,≈)

<<<<<<< HEAD
# Test function evaluation

# Set reproducible random number seed
Random.seed!(0)
@testset "evaluating functions" for D in 1:5
    xmin = 0
    xmax = 1
    domain = repeat([xmin, xmax], D)
    ncells = 3
    partition = repeat([ncells], D)
    model = CartesianDiscreteModel(domain, partition)
    # TODO: test both with and without this
    model = simplexify(model)

    order = 2
    reffe = ReferenceFE(lagrangian, Float64, order)
    V = FESpace(model, reffe)

    coeff0 = rand(Float64)
    coeffs = rand(SVector{D,Float64})
    f(x) = coeffs ⋅ SVector(Tuple(x)) + coeff0
    # TODO: use this mechanism instead to project
    # Francesc Verdugo @fverdugo 13:11
    # a(u,v) = ∫( u*v )dΩ
    # l(v) = a(f,v)
    # Solve a fe problem with this weak form
    # See also tutorial 10, "Isotropic damage model", section "L2
    # projection", function "project"
    fh = interpolate_everywhere(f, V)
    fhcache = return_cache(fh, VectorValue(zeros(D)...))

    for i in 1:10
        x = VectorValue(rand(D)...)
        fx = f(x)
        fhx = evaluate!(fhcache, fh, x)
        @test fhx ≈ fx
    end
end



=======
>>>>>>> b0ddbbf2
#a = cellmat_Γ
#using BenchmarkTools
#cache = array_cache(a)
#@btime getindex!($cache,$a,2)


end # module<|MERGE_RESOLUTION|>--- conflicted
+++ resolved
@@ -118,7 +118,6 @@
 cellmat2_Γ = integrate((n⋅dv.⁺)*(n⋅du.⁺)+(n⋅dv.⁺)*dp.⁻-dq.⁻*(n⋅du.⁺)-dq.⁻*dp.⁻,quad_Γ)
 test_array(cellmat1_Γ,cellmat2_Γ,≈)
 
-<<<<<<< HEAD
 # Test function evaluation
 
 # Set reproducible random number seed
@@ -160,8 +159,6 @@
 
 
 
-=======
->>>>>>> b0ddbbf2
 #a = cellmat_Γ
 #using BenchmarkTools
 #cache = array_cache(a)
