module BernsteinBasisTests

using Test
using Gridap.TensorValues
using Gridap.Fields
using Gridap.Arrays
using Gridap.Polynomials
using ForwardDiff
using StaticArrays

@test isHierarchical(Bernstein) == false

x = [Point(0.),Point(1.),Point(.4)]
x1 = x[1]

#####################################
# Tests for 1D Bernstein polynomial #
#####################################

V = Float64
G = gradient_type(V,x1)
H = gradient_type(G,x1)

function test_internals(order,x,bx,Gbx,Hbx)
  sz = (1,order+1)
  for (i,xi) in enumerate(x)
    v2 = zeros(sz)
    Polynomials._evaluate_1d!(Bernstein,Val(order),v2,xi,1)
    @test all( [ bxi[1]≈vxi[1] for (bxi,vxi) in zip(bx[i,:],v2[:,1]) ] )

    g2 = zeros(sz)
    Polynomials._gradient_1d!(Bernstein,Val(order),g2,xi,1)
    @test all( [ bxi[1]≈vxi[1] for (bxi,vxi) in zip(Gbx[i,:],g2[:,1]) ] )

    h2 = zeros(sz)
    Polynomials._hessian_1d!(Bernstein,Val(order),h2,xi,1)
    @test all( [ bxi[1]≈vxi[1] for (bxi,vxi) in zip(Hbx[i,:],h2[:,1]) ] )
  end
end


# order 0 degenerated case

order = 0
b = BernsteinBasis(Val(1),V,order)
@test get_order(b) == 0
@test get_exponents(b) == ((0,),)

bx =   [ 1.; 1.; 1.;; ]
<<<<<<< HEAD
Gbx = G[ 0.; 0.; 0.;; ]
Hbx = H[ 0.; 0.; 0.;; ]
=======
Gbx = G[ (0.,); (0.,); (0.,);; ]
Hbx = H[ (0.,); (0.,); (0.,);; ]
>>>>>>> 08953538

test_internals(order,x,bx,Gbx,Hbx)

test_field_array(b,x,bx,grad=Gbx,gradgrad=Hbx)
test_field_array(b,x[1],bx[1,:],grad=Gbx[1,:],gradgrad=Hbx[1,:])


# Order 1

order = 1
b = BernsteinBasis(Val(1),V,order)

bx = [ 1.0  0.
       0.  1.0
       0.6  0.4]

<<<<<<< HEAD
Gbx = G[ -1. 1.
         -1. 1.
         -1. 1. ]
=======
Gbx = G[ (-1.,) (1.,)
         (-1.,) (1.,)
         (-1.,) (1.,) ]
>>>>>>> 08953538

Hbx = H[  (0.,) (0.,)
          (0.,) (0.,)
          (0.,) (0.,) ]

test_internals(order,x,bx,Gbx,Hbx)

test_field_array(b,x,bx,grad=Gbx,gradgrad=Hbx)
test_field_array(b,x[1],bx[1,:],grad=Gbx[1,:],gradgrad=Hbx[1,:])


# Order 2

order = 2
b = BernsteinBasis(Val(1),V,order)

bx  = [ 1.0   0.    0.
        0.    0.    1.0
        0.36  0.48  0.16]


<<<<<<< HEAD
Gbx = G[ -2.  2.   0.
          0. -2.   2.
        -1.2  0.4  .8 ]
=======
Gbx = G[( -2.,) ( 2. ,)  (0.,)
        (  0.,) (-2. ,)  (2.,)
        (-1.2,) ( 0.4,)  (.8,) ]
>>>>>>> 08953538

Hbx = H[  (2.,) (-4.,) (2.,)
          (2.,) (-4.,) (2.,)
          (2.,) (-4.,) (2.,) ]

test_internals(order,x,bx,Gbx,Hbx)

test_field_array(b,x,bx,≈, grad=Gbx,gradgrad=Hbx)
test_field_array(b,x[1],bx[1,:],grad=Gbx[1,:],gradgrad=Hbx[1,:])


# Order 3

function bernstein(K,N)
  b = ntuple( i -> binomial(K,i-1), Val(K+1)) # all binomial(i,K) for 0≤i≤K
  t -> b[N+1]*(t^N)*((1-t)^(K-N))
end
_∇(b) = t -> ForwardDiff.derivative(b, t)
_H(b) = t -> ForwardDiff.derivative(y -> ForwardDiff.derivative(b, y), t)

_bx_1D( order,x)   = [      bernstein(order,n)( xi[1])  for xi in x,  n in 0:order]
_Gbx_1D(order,x,G) = [ G(_∇(bernstein(order,n))(xi[1])) for xi in x,  n in 0:order]
_Hbx_1D(order,x,H) = [ H(_H(bernstein(order,n))(xi[1])) for xi in x,  n in 0:order]

order = 3
b = BernsteinBasis(Val(1),V,order)

# x=x^1; x2 = x^2; x3 = x^3
#    -x3+3x2-3x+1  3x3-6x2+3x -3x3+3x2 x3
bx  = _bx_1D( order,x)
#   -3x2+6x-3  9x2-12x+3  -9x2+6x 3x2
Gbx = _Gbx_1D(order,x,G)
#    -6x+6 18x-12 -18x+6  6x
Hbx = _Hbx_1D(order,x,H)
test_internals(order,x,bx,Gbx,Hbx)

test_field_array(b,x,bx,≈, grad=Gbx,gradgrad=Hbx)
test_field_array(b,x[1],bx[1,:],grad=Gbx[1,:],gradgrad=Hbx[1,:])


# Order 4

order = 4
b = BernsteinBasis(Val(1),V,order)

bx  = _bx_1D( order,x)
Gbx = _Gbx_1D(order,x,G)
Hbx = _Hbx_1D(order,x,H)

test_internals(order,x,bx,Gbx,Hbx)

test_field_array(b,x,bx,≈, grad=Gbx,gradgrad=Hbx)
test_field_array(b,x[1],bx[1,:],grad=Gbx[1,:],gradgrad=Hbx[1,:])


#####################################
# Tests for ND Bernstein polynomial #
#####################################

function bernstein_nD(D,K,x2λ=nothing)
  terms = Polynomials.bernstein_terms(K,D)
  N = length(terms)
  x -> begin
    @assert length(x) == D
    vals = zeros(eltype(x),N)
    # change to barycentric coords of reference simplex
    if isnothing(x2λ)
      λ = SVector{D+1,eltype(x)}(1 - sum(x), x...)
    else
      λ = x2λ*SVector(1, x...)
    end
    for i in 1:N
      vals[i] = Polynomials.multinomial(terms[i]...)
      for (λi,ei) in zip(λ,terms[i])
        vals[i] *= λi^ei
      end
    end
    return vals
  end
end

_∇(b) = x -> ForwardDiff.jacobian(b, get_array(x))
_H(b) = x -> ForwardDiff.jacobian(y -> ForwardDiff.jacobian(b, y), get_array(x))

<<<<<<< HEAD
_bx( D,order,x,  x2λ=nothing) = transpose(reduce(hcat, (                                  bernstein_nD(D,order,x2λ )(xi)           for xi in x)))
_Gbx(D,order,x,G,x2λ=nothing) = transpose(reduce(hcat, ( map(G,        eachrow(        _∇(bernstein_nD(D,order,x2λ))(xi)))         for xi in x)))
_Hbx(D,order,x,H,x2λ=nothing) = transpose(reduce(hcat, ( map(splat(H), eachrow(reshape(_H(bernstein_nD(D,order,x2λ))(xi), :,D*D))) for xi in x)))
=======
_bx( D,order,x,  x2λ=nothing) = transpose(reduce(hcat, (                                    bernstein_nD(D,order,x2λ )(xi)           for xi in x)))
_Gbx(D,order,x,G,x2λ=nothing) = transpose(reduce(hcat, ( map(G,          eachrow(        _∇(bernstein_nD(D,order,x2λ))(xi)))         for xi in x)))
_Hbx(D,order,x,H,x2λ=nothing) = transpose(reduce(hcat, ( map(x->H(x...), eachrow(reshape(_H(bernstein_nD(D,order,x2λ))(xi), :,D*D))) for xi in x)))
>>>>>>> 08953538

D = 2
x = [Point(1.,0.), Point(.0,.5), Point(1.,.5), Point(.2,.3)]
x3 = x[3]

# scalar valued in 2D
V = Float64
G = gradient_type(V,x3)
H = gradient_type(G,x3)

order = 0
b = BernsteinBasisOnSimplex(Val(D),V,order)
@test get_order(b) == 0
bx  = _bx( D,order,x)
Gbx = _Gbx(D,order,x,G)
Hbx = _Hbx(D,order,x,H)
test_field_array(b,x,bx,≈, grad=Gbx, gradgrad=Hbx)

order = 1
b = BernsteinBasisOnSimplex(Val(D),V,order)
bx  = _bx( D,order,x)
Gbx = _Gbx(D,order,x,G)
Hbx = _Hbx(D,order,x,H)
test_field_array(b,x,bx,≈, grad=Gbx, gradgrad=Hbx)

order = 2
b = BernsteinBasisOnSimplex(Val(D),V,order)
bx  = _bx( D,order,x)
Gbx = _Gbx(D,order,x,G)
Hbx = _Hbx(D,order,x,H)
test_field_array(b,x,bx,≈, grad=Gbx, gradgrad=Hbx)

order = 3
b = BernsteinBasisOnSimplex(Val(D),V,order)
bx  = _bx( D,order,x)
Gbx = _Gbx(D,order,x,G)
Hbx = _Hbx(D,order,x,H)
test_field_array(b,x,bx,≈, grad=Gbx, gradgrad=Hbx)

order = 4
b = BernsteinBasisOnSimplex(Val(D),V,order)
bx  = _bx( D,order,x)
Gbx = _Gbx(D,order,x,G)
Hbx = _Hbx(D,order,x,H)
test_field_array(b,x,bx,≈, grad=Gbx, gradgrad=Hbx)
test_field_array(b,x[1],bx[1,:],≈,grad=Gbx[1,:],gradgrad=Hbx[1,:])
<<<<<<< HEAD
=======

b_terms = bernstein_terms(order,D)
λ = Polynomials._cart_to_bary(x3, b.cart_to_bary_matrix)
for j in 1:length(b)
  α = b_terms[j]
  id_α = bernstein_term_id(α)
  @test id_α == j
  c = Float64[ Int(i==id_α) for i in 1:length(b) ] # Bernstein coefficients of Bα
  Polynomials._de_Casteljau_nD!(c, λ, Val(order), Val(D))
  Bα_x3 = c[1]
  @test Bα_x3 == bx[3,id_α]
end
>>>>>>> 08953538

# Vector valued in 2D
V = VectorValue{3,Float64}
G = gradient_type(V,x3)
H = gradient_type(G,x3)

order = 2
b = BernsteinBasisOnSimplex(Val(D),V,order)
bx  = V[(0., 0., 0.) (0., 0., 0.) (0., 0., 0.) (0., 0., 0.) (0., 0., 0.) (0., 0., 0.) (0., 0., 0.) (0., 0., 0.) (0., 0., 0.) (1., 0., 0.) (0., 1., 0.) (0., 0., 1.) (0., 0., 0.) (0., 0., 0.) (0., 0., 0.) (0., 0., 0.) (0., 0., 0.) (0., 0., 0.);
        (0.25, 0., 0.) (0., 0.25, 0.) (0., 0., 0.25) (0., 0., 0.) (0., 0., 0.) (0., 0., 0.) (0.5, 0., 0.) (0., 0.5, 0.) (0., 0., 0.5) (0., 0., 0.) (0., 0., 0.) (0., 0., 0.) (0., 0., 0.) (0., 0., 0.) (0., 0., 0.) (0.25, 0., 0.) (0., 0.25, 0.) (0., 0., 0.25);
        (0.25, 0., 0.) (0., 0.25, 0.) (0., 0., 0.25) (-1., 0., 0.) (0., -1., 0.) (0., 0., -1.) (-0.5, 0., 0.) (0., -0.5, 0.) (0., 0., -0.5) (1., 0., 0.) (0., 1., 0.) (0., 0., 1.) (1., 0., 0.) (0., 1., 0.) (0., 0., 1.) (0.25, 0., 0.) (0., 0.25, 0.) (0., 0., 0.25); (0.25, 0., 0.) (0., 0.25, 0.) (0., 0., 0.25) (0.2, 0., 0.) (0., 0.2, 0.) (0., 0., 0.2) (0.3, 0., 0.) (0., 0.3, 0.) (0., 0., 0.3) (0.04000000000000001, 0., 0.) (0., 0.04000000000000001, 0.) (0., 0., 0.04000000000000001) (0.12, 0., 0.) (0., 0.12, 0.) (0., 0., 0.12) (0.09, 0., 0.) (0., 0.09, 0.) (0., 0., 0.09)]
Gbx = G[(0., 0., 0., 0., 0., 0.) (0., 0., 0., 0., 0., 0.) (0., 0., 0., 0., 0., 0.) (-2., -2., 0., 0., 0., 0.) (0., 0., -2., -2., 0., 0.) (0., 0., 0., 0., -2., -2.) (0., 0., 0., 0., 0., 0.) (0., 0., 0., 0., 0., 0.) (0., 0., 0., 0., 0., 0.) (2., 0., 0., 0., 0., 0.) (0., 0., 2., 0., 0., 0.) (0., 0., 0., 0., 2., 0.) (0., 2., 0., 0., 0., 0.) (0., 0., 0., 2., 0., 0.) (0., 0., 0., 0., 0., 2.) (0., 0., 0., 0., 0., 0.) (0., 0., 0., 0., 0., 0.) (0., 0., 0., 0., 0., 0.);
        (-1., -1., 0., 0., 0., 0.) (0., 0., -1., -1., 0., 0.) (0., 0., 0., 0., -1., -1.) (1., 0., 0., 0., 0., 0.) (0., 0., 1., 0., 0., 0.) (0., 0., 0., 0., 1., 0.) (-1., 0., 0., 0., 0., 0.) (0., 0., -1., 0., 0., 0.) (0., 0., 0., 0., -1., 0.) (0., 0., 0., 0., 0., 0.) (0., 0., 0., 0., 0., 0.) (0., 0., 0., 0., 0., 0.) (1., 0., 0., 0., 0., 0.) (0., 0., 1., 0., 0., 0.) (0., 0., 0., 0., 1., 0.) (0., 1., 0., 0., 0., 0.) (0., 0., 0., 1., 0., 0.) (0., 0., 0., 0., 0., 1.);
        (1., 1., 0., 0., 0., 0.) (0., 0., 1., 1., 0., 0.) (0., 0., 0., 0., 1., 1.) (-3.0, -2., 0., 0., 0., 0.) (0., 0., -3.0, -2., 0., 0.) (0., 0., 0., 0., -3.0, -2.) (-1., -2., 0., 0., 0., 0.) (0., 0., -1., -2., 0., 0.) (0., 0., 0., 0., -1., -2.) (2., 0., 0., 0., 0., 0.) (0., 0., 2., 0., 0., 0.) (0., 0., 0., 0., 2., 0.) (1., 2., 0., 0., 0., 0.) (0., 0., 1., 2., 0., 0.) (0., 0., 0., 0., 1., 2.) (0., 1., 0., 0., 0., 0.) (0., 0., 0., 1., 0., 0.) (0., 0., 0., 0., 0., 1.);
        (-1., -1., 0., 0., 0., 0.) (0., 0., -1., -1., 0., 0.) (0., 0., 0., 0., -1., -1.) (0.6, -0.4, 0., 0., 0., 0.) (0., 0., 0.6, -0.4, 0., 0.) (0., 0., 0., 0., 0.6, -0.4) (-0.6, 0.4, 0., 0., 0., 0.) (0., 0., -0.6, 0.4, 0., 0.) (0., 0., 0., 0., -0.6, 0.4) (0.4, 0., 0., 0., 0., 0.) (0., 0., 0.4, 0., 0., 0.) (0., 0., 0., 0., 0.4, 0.) (0.6, 0.4, 0., 0., 0., 0.) (0., 0., 0.6, 0.4, 0., 0.) (0., 0., 0., 0., 0.6, 0.4) (0., 0.6, 0., 0., 0., 0.) (0., 0., 0., 0.6, 0., 0.) (0., 0., 0., 0., 0., 0.6)]
Hbx = H[(2., 2., 2., 2., 0., 0., 0., 0., 0., 0., 0., 0.) (0., 0., 0., 0., 2., 2., 2., 2., 0., 0., 0., 0.) (0., 0., 0., 0., 0., 0., 0., 0., 2., 2., 2., 2.) (-4.0, -2., -2., 0., 0., 0., 0., 0., 0., 0., 0., 0.) (0., 0., 0., 0., -4.0, -2., -2., 0., 0., 0., 0., 0.) (0., 0., 0., 0., 0., 0., 0., 0., -4.0, -2., -2., 0.) (0., -2., -2., -4.0, 0., 0., 0., 0., 0., 0., 0., 0.) (0., 0., 0., 0., 0., -2., -2., -4.0, 0., 0., 0., 0.) (0., 0., 0., 0., 0., 0., 0., 0., 0., -2., -2., -4.0) (2., 0., 0., 0., 0., 0., 0., 0., 0., 0., 0., 0.) (0., 0., 0., 0., 2., 0., 0., 0., 0., 0., 0., 0.) (0., 0., 0., 0., 0., 0., 0., 0., 2., 0., 0., 0.) (0., 2., 2., 0., 0., 0., 0., 0., 0., 0., 0., 0.) (0., 0., 0., 0., 0., 2., 2., 0., 0., 0., 0., 0.) (0., 0., 0., 0., 0., 0., 0., 0., 0., 2., 2., 0.) (0., 0., 0., 2., 0., 0., 0., 0., 0., 0., 0., 0.) (0., 0., 0., 0., 0., 0., 0., 2., 0., 0., 0., 0.) (0., 0., 0., 0., 0., 0., 0., 0., 0., 0., 0., 2.);
        (2., 2., 2., 2., 0., 0., 0., 0., 0., 0., 0., 0.) (0., 0., 0., 0., 2., 2., 2., 2., 0., 0., 0., 0.) (0., 0., 0., 0., 0., 0., 0., 0., 2., 2., 2., 2.) (-4.0, -2., -2., 0., 0., 0., 0., 0., 0., 0., 0., 0.) (0., 0., 0., 0., -4.0, -2., -2., 0., 0., 0., 0., 0.) (0., 0., 0., 0., 0., 0., 0., 0., -4.0, -2., -2., 0.) (0., -2., -2., -4.0, 0., 0., 0., 0., 0., 0., 0., 0.) (0., 0., 0., 0., 0., -2., -2., -4.0, 0., 0., 0., 0.) (0., 0., 0., 0., 0., 0., 0., 0., 0., -2., -2., -4.0) (2., 0., 0., 0., 0., 0., 0., 0., 0., 0., 0., 0.) (0., 0., 0., 0., 2., 0., 0., 0., 0., 0., 0., 0.) (0., 0., 0., 0., 0., 0., 0., 0., 2., 0., 0., 0.) (0., 2., 2., 0., 0., 0., 0., 0., 0., 0., 0., 0.) (0., 0., 0., 0., 0., 2., 2., 0., 0., 0., 0., 0.) (0., 0., 0., 0., 0., 0., 0., 0., 0., 2., 2., 0.) (0., 0., 0., 2., 0., 0., 0., 0., 0., 0., 0., 0.) (0., 0., 0., 0., 0., 0., 0., 2., 0., 0., 0., 0.) (0., 0., 0., 0., 0., 0., 0., 0., 0., 0., 0., 2.);
        (2., 2., 2., 2., 0., 0., 0., 0., 0., 0., 0., 0.) (0., 0., 0., 0., 2., 2., 2., 2., 0., 0., 0., 0.) (0., 0., 0., 0., 0., 0., 0., 0., 2., 2., 2., 2.) (-4.0, -2., -2., 0., 0., 0., 0., 0., 0., 0., 0., 0.) (0., 0., 0., 0., -4.0, -2., -2., 0., 0., 0., 0., 0.) (0., 0., 0., 0., 0., 0., 0., 0., -4.0, -2., -2., 0.) (0., -2., -2., -4.0, 0., 0., 0., 0., 0., 0., 0., 0.) (0., 0., 0., 0., 0., -2., -2., -4.0, 0., 0., 0., 0.) (0., 0., 0., 0., 0., 0., 0., 0., 0., -2., -2., -4.0) (2., 0., 0., 0., 0., 0., 0., 0., 0., 0., 0., 0.) (0., 0., 0., 0., 2., 0., 0., 0., 0., 0., 0., 0.) (0., 0., 0., 0., 0., 0., 0., 0., 2., 0., 0., 0.) (0., 2., 2., 0., 0., 0., 0., 0., 0., 0., 0., 0.) (0., 0., 0., 0., 0., 2., 2., 0., 0., 0., 0., 0.) (0., 0., 0., 0., 0., 0., 0., 0., 0., 2., 2., 0.) (0., 0., 0., 2., 0., 0., 0., 0., 0., 0., 0., 0.) (0., 0., 0., 0., 0., 0., 0., 2., 0., 0., 0., 0.) (0., 0., 0., 0., 0., 0., 0., 0., 0., 0., 0., 2.);
        (2., 2., 2., 2., 0., 0., 0., 0., 0., 0., 0., 0.) (0., 0., 0., 0., 2., 2., 2., 2., 0., 0., 0., 0.) (0., 0., 0., 0., 0., 0., 0., 0., 2., 2., 2., 2.) (-4.0, -2., -2., 0., 0., 0., 0., 0., 0., 0., 0., 0.) (0., 0., 0., 0., -4.0, -2., -2., 0., 0., 0., 0., 0.) (0., 0., 0., 0., 0., 0., 0., 0., -4.0, -2., -2., 0.) (0., -2., -2., -4.0, 0., 0., 0., 0., 0., 0., 0., 0.) (0., 0., 0., 0., 0., -2., -2., -4.0, 0., 0., 0., 0.) (0., 0., 0., 0., 0., 0., 0., 0., 0., -2., -2., -4.0) (2., 0., 0., 0., 0., 0., 0., 0., 0., 0., 0., 0.) (0., 0., 0., 0., 2., 0., 0., 0., 0., 0., 0., 0.) (0., 0., 0., 0., 0., 0., 0., 0., 2., 0., 0., 0.) (0., 2., 2., 0., 0., 0., 0., 0., 0., 0., 0., 0.) (0., 0., 0., 0., 0., 2., 2., 0., 0., 0., 0., 0.) (0., 0., 0., 0., 0., 0., 0., 0., 0., 2., 2., 0.) (0., 0., 0., 2., 0., 0., 0., 0., 0., 0., 0., 0.) (0., 0., 0., 0., 0., 0., 0., 2., 0., 0., 0., 0.) (0., 0., 0., 0., 0., 0., 0., 0., 0., 0., 0., 2.)]
test_field_array(b,x,bx,≈, grad=Gbx, gradgrad=Hbx)
test_field_array(b,x[1],bx[1,:],grad=Gbx[1,:],gradgrad=Hbx[1,:])

# scalar valued in 3D

x = [Point(0.,0.,1.), Point(.5,.5,.5), Point(1.,.2,.4), Point(.2,.4,.3)]
x1 = x[1]

V = Float64
G = gradient_type(V,x1)
H = gradient_type(G,x1)

order = 4
D = 3
b = BernsteinBasisOnSimplex(Val(D),V,order)
bx  = _bx( D,order,x)
Gbx = _Gbx(D,order,x,G)
Hbx = _Hbx(D,order,x,H)
test_field_array(b,x,bx,≈, grad=Gbx, gradgrad=Hbx)
test_field_array(b,x[1],bx[1,:],grad=Gbx[1,:],gradgrad=Hbx[1,:])


############################################################################
# Tests for ND Bernstein polynomial with arbitrary barycentric coordinates #
############################################################################

D = 2
T = Float64

vertices = (Point(0.,1.), Point(0.,2.), Point(0.,3.))
@test_throws DomainError Polynomials._compute_cart_to_bary_matrix(vertices, Val(D+1))

vertices = (Point(5.,0.), Point(7.,2.), Point(0.,3.))

b = BernsteinBasisOnSimplex(Val(2), Float64, 3, vertices)
x = [Point(.0,.5), Point(1.,.5), Point(.2,.3), Point(5.,0.), Point(7.,2.), Point(0.,3.)]
x1 = x[1]

for xi in x
  λi = Polynomials._cart_to_bary(xi, b.cart_to_bary_matrix)
  @test sum(λi) ≈ 1.
  @test xi ≈ sum(λi .* vertices)
end


# Scalar value in 2D
D = 2
vertices = (Point(5.,0.), Point(7.,2.), Point(0.,3.))
x2λ = Polynomials._compute_cart_to_bary_matrix(vertices, Val(D+1))

T = Float64
G = gradient_type(V,x1)
H = gradient_type(G,x1)

order = 4
b = BernsteinBasisOnSimplex(Val(D),V,order,vertices)
bx  = _bx( D,order,x,  x2λ)
Gbx = _Gbx(D,order,x,G,x2λ)
Hbx = _Hbx(D,order,x,H,x2λ)
test_field_array(b,x,bx,≈, grad=Gbx, gradgrad=Hbx)
test_field_array(b,x1,bx[1,:],≈,grad=Gbx[1,:],gradgrad=Hbx[1,:])


# scalar valued in 3D
D = 3
vertices = (Point(5.,0.,0.), Point(7.,0.,2.), Point(0.,3.,3.), Point(3.,0.,3.))
x2λ = Polynomials._compute_cart_to_bary_matrix(vertices, Val(D+1))

x = [Point(0.,0.,1.), Point(.5,.5,.5), Point(1.,.2,.4), Point(.2,.4,.3)]
x1 = x[1]

V = Float64
G = gradient_type(V,x1)
H = gradient_type(G,x1)

order = 4
b = BernsteinBasisOnSimplex(Val(D),V,order,vertices)
bx  = _bx( D,order,x,  x2λ)
Gbx = _Gbx(D,order,x,G,x2λ)
Hbx = _Hbx(D,order,x,H,x2λ)
test_field_array(b,x,bx,≈, grad=Gbx, gradgrad=Hbx)
test_field_array(b,x1,bx[1,:],≈,grad=Gbx[1,:],gradgrad=Hbx[1,:])

end # module<|MERGE_RESOLUTION|>--- conflicted
+++ resolved
@@ -47,13 +47,8 @@
 @test get_exponents(b) == ((0,),)
 
 bx =   [ 1.; 1.; 1.;; ]
-<<<<<<< HEAD
-Gbx = G[ 0.; 0.; 0.;; ]
-Hbx = H[ 0.; 0.; 0.;; ]
-=======
 Gbx = G[ (0.,); (0.,); (0.,);; ]
 Hbx = H[ (0.,); (0.,); (0.,);; ]
->>>>>>> 08953538
 
 test_internals(order,x,bx,Gbx,Hbx)
 
@@ -70,15 +65,9 @@
        0.  1.0
        0.6  0.4]
 
-<<<<<<< HEAD
-Gbx = G[ -1. 1.
-         -1. 1.
-         -1. 1. ]
-=======
 Gbx = G[ (-1.,) (1.,)
          (-1.,) (1.,)
          (-1.,) (1.,) ]
->>>>>>> 08953538
 
 Hbx = H[  (0.,) (0.,)
           (0.,) (0.,)
@@ -100,15 +89,9 @@
         0.36  0.48  0.16]
 
 
-<<<<<<< HEAD
-Gbx = G[ -2.  2.   0.
-          0. -2.   2.
-        -1.2  0.4  .8 ]
-=======
 Gbx = G[( -2.,) ( 2. ,)  (0.,)
         (  0.,) (-2. ,)  (2.,)
         (-1.2,) ( 0.4,)  (.8,) ]
->>>>>>> 08953538
 
 Hbx = H[  (2.,) (-4.,) (2.,)
           (2.,) (-4.,) (2.,)
@@ -193,15 +176,9 @@
 _∇(b) = x -> ForwardDiff.jacobian(b, get_array(x))
 _H(b) = x -> ForwardDiff.jacobian(y -> ForwardDiff.jacobian(b, y), get_array(x))
 
-<<<<<<< HEAD
-_bx( D,order,x,  x2λ=nothing) = transpose(reduce(hcat, (                                  bernstein_nD(D,order,x2λ )(xi)           for xi in x)))
-_Gbx(D,order,x,G,x2λ=nothing) = transpose(reduce(hcat, ( map(G,        eachrow(        _∇(bernstein_nD(D,order,x2λ))(xi)))         for xi in x)))
-_Hbx(D,order,x,H,x2λ=nothing) = transpose(reduce(hcat, ( map(splat(H), eachrow(reshape(_H(bernstein_nD(D,order,x2λ))(xi), :,D*D))) for xi in x)))
-=======
 _bx( D,order,x,  x2λ=nothing) = transpose(reduce(hcat, (                                    bernstein_nD(D,order,x2λ )(xi)           for xi in x)))
 _Gbx(D,order,x,G,x2λ=nothing) = transpose(reduce(hcat, ( map(G,          eachrow(        _∇(bernstein_nD(D,order,x2λ))(xi)))         for xi in x)))
 _Hbx(D,order,x,H,x2λ=nothing) = transpose(reduce(hcat, ( map(x->H(x...), eachrow(reshape(_H(bernstein_nD(D,order,x2λ))(xi), :,D*D))) for xi in x)))
->>>>>>> 08953538
 
 D = 2
 x = [Point(1.,0.), Point(.0,.5), Point(1.,.5), Point(.2,.3)]
@@ -248,8 +225,6 @@
 Hbx = _Hbx(D,order,x,H)
 test_field_array(b,x,bx,≈, grad=Gbx, gradgrad=Hbx)
 test_field_array(b,x[1],bx[1,:],≈,grad=Gbx[1,:],gradgrad=Hbx[1,:])
-<<<<<<< HEAD
-=======
 
 b_terms = bernstein_terms(order,D)
 λ = Polynomials._cart_to_bary(x3, b.cart_to_bary_matrix)
@@ -262,7 +237,6 @@
   Bα_x3 = c[1]
   @test Bα_x3 == bx[3,id_α]
 end
->>>>>>> 08953538
 
 # Vector valued in 2D
 V = VectorValue{3,Float64}
