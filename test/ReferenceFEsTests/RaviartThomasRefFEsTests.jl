module RaviartThomasRefFEsTest

using Test
using Gridap.Polynomials
using Gridap.Fields
using Gridap.TensorValues
using Gridap.Fields: MockField
using Gridap.ReferenceFEs
using Gridap.Geometry
using Gridap.CellData
using Gridap.Arrays
using Gridap.Visualization

using GridapGmsh
using Gridap
using Gridap.FESpaces

p = QUAD
D = num_dims(QUAD)
et = Float64
order = 0

reffe = RaviartThomasRefFE(et,p,order)
test_reference_fe(reffe)
@test num_terms(get_prebasis(reffe)) == 4
@test get_order(get_prebasis(reffe)) == 0
@test num_dofs(reffe) == 4
@test Conformity(reffe) == DivConformity()
p = QUAD
D = num_dims(QUAD)
et = Float64
order = 1

reffe = RaviartThomasRefFE(et,p,order)
test_reference_fe(reffe)
@test num_terms(get_prebasis(reffe)) == 12
@test num_dofs(reffe) == 12
@test get_order(get_prebasis(reffe)) == 1

prebasis = get_prebasis(reffe)
dof_basis = get_dof_basis(reffe)

v = VectorValue(3.0,0.0)
field = GenericField(x->v*x[1])

cache = return_cache(dof_basis,field)
r = evaluate!(cache, dof_basis, field)
test_dof_array(dof_basis,field,r)

cache = return_cache(dof_basis,prebasis)
r = evaluate!(cache, dof_basis, prebasis)
test_dof_array(dof_basis,prebasis,r)

<<<<<<< HEAD

p = TET
D = num_dims(TET)
et = Float64
order = 0

reffe = RaviartThomasRefFE(et,p,order)
test_reference_fe(reffe)
@test num_terms(get_prebasis(reffe)) == 4
@test num_dofs(reffe) == 4
@test get_order(get_prebasis(reffe)) == 0
@test Conformity(reffe) == DivConformity()

p = TET
D = num_dims(p)
et = Float64
order = 2

reffe = RaviartThomasRefFE(et,p,order)
test_reference_fe(reffe)
@test num_terms(get_prebasis(reffe)) == 36
@test num_dofs(reffe) == 36
@test get_order(get_prebasis(reffe)) == 2
@test Conformity(reffe) == DivConformity()

prebasis = get_prebasis(reffe)
dof_basis = get_dof_basis(reffe)

v = VectorValue(0.0,3.0,0.0)
field = GenericField(x->v)

cache = return_cache(dof_basis,field)
r = evaluate!(cache, dof_basis, field)
test_dof_array(dof_basis,field,r)

cache = return_cache(dof_basis,prebasis)
r = evaluate!(cache, dof_basis, prebasis)
test_dof_array(dof_basis,prebasis,r)


p = TRI
D = num_dims(p)
et = Float64
order = 1

reffe = RaviartThomasRefFE(et,p,order)

model = GmshDiscreteModel("./mesh_2d.msh")
labels = get_face_labeling(model)
dir_tags = Array{Integer}(undef,0)
trian = Triangulation(model)
#quad = CellQuadrature(trian,2*order+1)
#V = ConformingFESpace([reffe],DivConformity(),model,labels,dir_tags)
V = FESpace(model,reffe,conformity=DivConformity())
free_values = ones(num_free_dofs(V))
#i=0
#free_values[1+i] = 1.0
#free_values[4+i] = 1.0
#free_values[7+i] = 1.0
#free_values[10+i] = 1.0
uh = FEFunction(V,free_values)
v = VectorValue(1.0,0.0)
v2(x) = VectorValue(-0.5*x[1]+1.0,-0.5*x[2])
#v2(x) = VectorValue(-0.5*x[1]+1.0,-0.5*x[2],-0.5*x[3])
vh = interpolate(v2,V)
writevtk(trian,"test",order=3,cellfields=["vh"=>vh, "uh"=>uh])




#cell_map = get_cell_map(trian)
#s,vals = compute_cell_space(expand_cell_data([reffe],[1,1,1,1]),cell_map,ReferenceDomain())
#s,vals = compute_cell_space(expand_cell_data([reffe],[1,1,1,1]),trian)

#h = lazy_map(evaluate!, s, vals)
#h = evaluate(s, vals)

#=
writevtk(strian,"test",cellfields=["nv"=>nv])
@show "int"
I = integrate(uh,quad)
=#
=======
# Factory function
reffe = ReferenceFE(QUAD,:RaviartThomas,0)
@test num_terms(get_prebasis(reffe)) == 4
@test get_order(get_prebasis(reffe)) == 0
@test num_dofs(reffe) == 4
@test Conformity(reffe) == DivConformity()

reffe = ReferenceFE(QUAD,:RaviartThomas,Float64,0)
@test num_terms(get_prebasis(reffe)) == 4
@test get_order(get_prebasis(reffe)) == 0
@test num_dofs(reffe) == 4
@test Conformity(reffe) == DivConformity()

@test Conformity(reffe,:L2) == L2Conformity()
@test Conformity(reffe,:Hdiv) == DivConformity()
@test Conformity(reffe,:HDiv) == DivConformity()
>>>>>>> 09c0aeea

end # module<|MERGE_RESOLUTION|>--- conflicted
+++ resolved
@@ -51,7 +51,6 @@
 r = evaluate!(cache, dof_basis, prebasis)
 test_dof_array(dof_basis,prebasis,r)
 
-<<<<<<< HEAD
 
 p = TET
 D = num_dims(TET)
@@ -134,7 +133,6 @@
 @show "int"
 I = integrate(uh,quad)
 =#
-=======
 # Factory function
 reffe = ReferenceFE(QUAD,:RaviartThomas,0)
 @test num_terms(get_prebasis(reffe)) == 4
@@ -151,6 +149,5 @@
 @test Conformity(reffe,:L2) == L2Conformity()
 @test Conformity(reffe,:Hdiv) == DivConformity()
 @test Conformity(reffe,:HDiv) == DivConformity()
->>>>>>> 09c0aeea
 
 end # module