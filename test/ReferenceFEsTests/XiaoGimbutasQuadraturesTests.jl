--- conflicted
+++ resolved
@@ -14,15 +14,6 @@
 # So check integration against monomials in Pk
 filter = (e, o) -> (sum(e) <= o)
 
-<<<<<<< HEAD
-  ref_quad = Quadrature(TET,duffy,degree)
-  f = get_shapefuns(ReferenceFE(TET,lagrangian,Float64,degree))
-  f1 = integrate(f,get_coordinates(quad),get_weights(quad))
-  f2 = integrate(f,get_coordinates(ref_quad),get_weights(ref_quad))
-  err = maximum(abs.(f1 .- f2))/maximum(abs.(f1))
-  #println("degree = ",degree," err = ",maximum(abs.(f1 .- f2)))
-  @test err < 1.0e-7
-=======
 for (p, refquad) in testcases
   for degree in 1:maxdegree(p, xiao_gimbutas)
     quad = Quadrature(p, xiao_gimbutas, degree)
@@ -34,7 +25,19 @@
     # println((degree, err))
     @test err < 1.0e-14
   end
->>>>>>> d5f17a94
+end
+
+for degree in 1:15
+  quad = Quadrature(TET,xiao_gimbutas,degree)
+  @test sum(get_weights(quad)) ≈ 0.5*1/3
+
+  ref_quad = Quadrature(TET,duffy,degree)
+  f = get_shapefuns(ReferenceFE(TET,lagrangian,Float64,degree))
+  f1 = integrate(f,get_coordinates(quad),get_weights(quad))
+  f2 = integrate(f,get_coordinates(ref_quad),get_weights(ref_quad))
+  err = maximum(abs.(f1 .- f2))/maximum(abs.(f1))
+  #println("degree = ",degree," err = ",maximum(abs.(f1 .- f2)))
+  @test err < 1.0e-7
 end
 
 end # module