--- conflicted
+++ resolved
@@ -11,13 +11,10 @@
 t = TensorValue(a)
 @test isa(t,TensorValue{2,2,Int})
 @test convert(SMatrix{2,2,Int},t) == [1 3;2 4]
-<<<<<<< HEAD
 @test_throws MethodError convert(SMatrix{1,2,Int},t)
-=======
 @test convert(SMatrix{2,2,Int},t) === SArray(t)
 @test convert(MMatrix{2,2,Int},t) == MArray(t)
 @test t === MultiValue(a)
->>>>>>> 6a6c6991
 
 a = MMatrix{2,2}(1,2,3,4)
 t = TensorValue(a)
@@ -384,13 +381,10 @@
 g = VectorValue(a)
 @test isa(g,VectorValue{1,Int})
 @test convert(SVector{1,Int},g) == [1,]
-<<<<<<< HEAD
 @test_throws MethodError convert(SVector{2,Int},g)
-=======
 @test convert(SVector{1,Int},g) === SArray(g)
 @test convert(MVector{1,Int},g) ==  MArray(g)
 @test g === MultiValue(a)
->>>>>>> 6a6c6991
 
 a = SVector(1,2,3,4)
 g = VectorValue(a)
