
"""
    struct DomainContribution <: GridapType

Struct to gather contributions from one or several domain(s) ([`Triangulation`](@ref)s).
"""
struct DomainContribution <: GridapType
  dict::OrderedDict{Triangulation,AbstractArray} # ordered so that iteration is deterministic (#1002)
end

DomainContribution() = DomainContribution(OrderedDict{Triangulation,AbstractArray}())

"""
    num_domains(a::DomainContribution)
"""
num_domains(a::DomainContribution) = length(a.dict)

"""
    get_domains(a::DomainContribution)
"""
get_domains(a::DomainContribution) = keys(a.dict)

<<<<<<< HEAD
"""
    get_contribution(a::DomainContribution, trian::Triangulation)

Returns the array of contributions on `trian` in `a`.
"""
=======
Base.isempty(a::DomainContribution) = iszero(length(a.dict))

>>>>>>> d611c357
function get_contribution(a::DomainContribution,trian::Triangulation)
  if haskey(a.dict,trian)
     return a.dict[trian]
  else
    @unreachable """\n
    There is not contribution associated with the given mesh in this DomainContribution object.
    """
  end
end

Base.getindex(a::DomainContribution,trian::Triangulation) = get_contribution(a,trian)

"""
    add_contribution!(a::DomainContribution, trian::Triangulation, b::AbstractArray, op=+)
"""
function add_contribution!(a::DomainContribution,trian::Triangulation,b::AbstractArray,op=+)

  S = eltype(b)
  if !(S<:AbstractMatrix || S<:AbstractVector || S<:Number || S<:ArrayBlock)
    @unreachable """\n
    You are trying to add a contribution with eltype $(S).
    Only cell-wise matrices, vectors, or numbers are accepted.

    Make sure that you are defining the terms in your weak form correctly.
    """
  end

  if !isempty(a)
    if is_matrix_contribution(a)
      @assert S<:AbstractMatrix || S<:(ArrayBlock{A,2} where A) """\n
      You are trying to add a contribution with eltype $(S) to a DomainContribution that
      stores cell-wise matrices.

      Make sure that you are defining the terms in your weak form correctly.
      """
    elseif is_vector_contribution(a)
      @assert S<:AbstractVector || S<:(ArrayBlock{A,1} where A) """\n
      You are trying to add a contribution with eltype $(S) to a DomainContribution that
      stores cell-wise vectors.

      Make sure that you are defining the terms in your weak form correctly.
      """
    elseif is_scalar_contribution(a)
      @assert S<:Number """\n
      You are trying to add a contribution with eltype $(S) to a DomainContribution that
      stores cell-wise numbers.

      Make sure that you are defining the terms in your weak form correctly.
      """
    end
  end

  if haskey(a.dict,trian)
    a.dict[trian] = lazy_map(Broadcasting(op),a.dict[trian],b)
  else
    if op == +
     a.dict[trian] = b
    else
     a.dict[trian] = lazy_map(Broadcasting(op),b)
    end
  end
  a
end

function is_scalar_contribution(a::DomainContribution)
  T = eltype(first(values(a.dict)))
  return T <: Number
end

function is_vector_contribution(a::DomainContribution)
  T = eltype(first(values(a.dict)))
  return (T <: AbstractVector) || (T <: ArrayBlock{A,1} where A)
end

function is_matrix_contribution(a::DomainContribution)
  T = eltype(first(values(a.dict)))
  return (T <: AbstractMatrix) || (T <: ArrayBlock{A,2} where A)
end

Base.sum(a::DomainContribution)= sum(map(sum,values(a.dict)))

Base.copy(a::DomainContribution) = DomainContribution(copy(a.dict))

function (+)(a::DomainContribution,b::DomainContribution)
  c = copy(a)
  for (trian,array) in b.dict
    add_contribution!(c,trian,array)
  end
  c
end

function (-)(a::DomainContribution,b::DomainContribution)
  c = copy(a)
  for (trian,array) in b.dict
    add_contribution!(c,trian,array,-)
  end
  c
end

function (*)(a::Number,b::DomainContribution)
  c = DomainContribution()
  for (trian,array_old) in b.dict
    s = size(get_cell_map(trian))
    array_new = lazy_map(Broadcasting(*),Fill(a,s),array_old)
    add_contribution!(c,trian,array_new)
  end
  c
end

(*)(a::DomainContribution,b::Number) = b*a

function get_array(a::DomainContribution)
  @assert num_domains(a) == 1 """\n
  Method get_array(a::DomainContribution) can be called only
  when the DomainContribution object involves just one domain.
  """
  a.dict[first(keys(a.dict))]
end

"""
    abstract type Measure <: GridapType

For measures to integrate against, see [`integrate`](@ref).
"""
abstract type Measure <: GridapType end

function integrate(f,b::Measure)
  @abstractmethod
end

function get_cell_quadrature(b::Measure)
  @abstractmethod
end

function get_cell_points(a::Measure)
  quad = get_cell_quadrature(a)
  return get_cell_points(quad)
end

function (*)(a::Integrand,b::Measure)
  integrate(a.object,b)
end

(*)(b::Measure,a::Integrand) = a*b

struct GenericMeasure <: Measure
  quad::CellQuadrature
end

Measure(q::CellQuadrature) = GenericMeasure(q)

Measure(args...;kwargs...) = GenericMeasure(CellQuadrature(args...;kwargs...))

get_cell_quadrature(a::GenericMeasure) = a.quad

function integrate(f,b::GenericMeasure)
  c = integrate(f,b.quad)
  cont = DomainContribution()
  add_contribution!(cont,b.quad.trian,c)
  cont
end

"""
    struct CompositeMeasure <: Measure
      ttrian :: Triangulation
      itrian :: Triangulation
      quad   :: CellQuadrature
    end

  Measure such that the integration and target triangulations are different.

  - ttrian: Target triangulation, where the domain contribution lives.
  - itrian: Integration triangulation, where the integration takes place.
  - quad  : CellQuadrature, defined in itrian
"""
struct CompositeMeasure{A<:Triangulation,B<:Triangulation,C<:CellQuadrature} <: Measure
  ttrian :: A
  itrian :: B
  quad   :: C
end

function Measure(ttrian::Triangulation,itrian::Triangulation,q::CellQuadrature)
  @check get_triangulation(q) === itrian
  return CompositeMeasure(ttrian,itrian,q)
end

Measure(ttrian::Triangulation,itrian::Triangulation,args...;kwargs...) = CompositeMeasure(ttrian,itrian,args...;kwargs...)

function CompositeMeasure(ttrian::Triangulation,itrian::Triangulation,args...;kwargs...)
  quad = CellQuadrature(itrian,args...;kwargs...)
  return CompositeMeasure(ttrian,itrian,quad)
end

get_cell_quadrature(a::CompositeMeasure) = a.quad

function integrate(f,b::CompositeMeasure)
  ic   = integrate(f,b.quad)
  cont = DomainContribution()
  tc   = move_contributions(ic,b.itrian,b.ttrian)
  add_contribution!(cont,b.ttrian,tc)
  return cont
end<|MERGE_RESOLUTION|>--- conflicted
+++ resolved
@@ -20,16 +20,13 @@
 """
 get_domains(a::DomainContribution) = keys(a.dict)
 
-<<<<<<< HEAD
+Base.isempty(a::DomainContribution) = iszero(length(a.dict))
+
 """
     get_contribution(a::DomainContribution, trian::Triangulation)
 
 Returns the array of contributions on `trian` in `a`.
 """
-=======
-Base.isempty(a::DomainContribution) = iszero(length(a.dict))
-
->>>>>>> d611c357
 function get_contribution(a::DomainContribution,trian::Triangulation)
   if haskey(a.dict,trian)
      return a.dict[trian]
