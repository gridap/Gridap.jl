--- conflicted
+++ resolved
@@ -32,13 +32,8 @@
 import Gridap.Geometry: get_triangulation
 
 import Gridap.TensorValues: inner, outer, double_contraction, symmetric_part
-<<<<<<< HEAD
-import LinearAlgebra: det, tr, cross, dot, ⋅
-import Base: inv, abs, abs2, *, +, -, /, adjoint, transpose, real, imag, conj, exp
-=======
 import LinearAlgebra: det, tr, cross, dot, ⋅, rmul!
 import Base: inv, abs, abs2, *, +, -, /, adjoint, transpose, real, imag, conj
->>>>>>> 901369ea
 
 export gradient, ∇
 export ∇∇
