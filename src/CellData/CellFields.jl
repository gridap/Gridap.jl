--- conflicted
+++ resolved
@@ -250,170 +250,6 @@
 get_triangulation(f::GenericCellField) = f.trian
 DomainStyle(::Type{GenericCellField{DS}}) where DS = DS()
 
-<<<<<<< HEAD
-"""
-   dist = distance(polytope::ExtrusionPolytope,
-                   inv_cmap::Field,
-                   x::Point)
-
-Calculate distance from point `x` to the polytope. The polytope is
-given by its type and by the inverse cell map, i.e. by the map from
-the physical to the reference space.
-
-Positive distances are outside the polytope, negative distances are
-inside the polytope.
-
-The distance is measured in an unspecified norm, currently the L∞
-norm.
-"""
-function distance(polytope::ExtrusionPolytope, inv_cmap::Field, x::Point)
-  extrusion = polytope.extrusion
-  isempty(extrusion) && return zero(eltype(x))
-  p = inv_cmap(x)
-  if all(e == HEX_AXIS for e in extrusion)
-    # Boundaries are at `a=0` and `a=1` in each direction
-    return maximum(max(0 - a, a - 1) for a in p)
-  elseif all(e == TET_AXIS for e in extrusion)
-    # Calculate barycentric coordinates
-    λ = Point(p..., 1 - sum(p))
-    return maximum(-λ)
-  else
-    @notimplemented "Only hypercubes and simplices are implemented so far"
-  end
-end
-
-function _point_to_cell!(cache, x::Point)
-  searchmethod, kdtree, vertex_to_cells, cell_to_ctype, ctype_to_polytope, cell_map, table_cache = cache
-
-  function cell_distance(cell::Integer)
-    ctype = cell_to_ctype[cell]
-    polytope = ctype_to_polytope[ctype]
-    cmap = cell_map[cell]
-    inv_cmap = inverse_map(cmap)
-    return distance(polytope, inv_cmap, x)
-  end
-
-  # Find the nearest vertices to the point `x` in the triangulation
-  vertices, distances = knn(kdtree, get_array(ForwardDiff.value(x)), searchmethod.num_nearest_vertices, true)
-
-  T = eltype(distances)
-  tol = max(1000*eps(T), T(searchmethod.tol))
-  for vertex in vertices
-
-    # Find all neighbouring cells
-    cells = getindex!(table_cache,vertex_to_cells,vertex)
-    @assert !isempty(cells)
-
-    # Calculate the distance from the point to all the neighbor cells. Without
-    # round-off, and with non-overlapping cells, the distance would be
-    # negative for exactly one cell and positive for all other ones. Due
-    # to round-off, the distance can be slightly negative or slightly
-    # positive for points near cell boundaries, in particular near
-    # vertices. In this case, choose the cell with the smallest
-    # distance, and check that the distance (if positive) is at most at
-    # round-off level.
-
-    cell = zero(eltype(cells))
-    dist = T(Inf)
-    for jcell in cells
-      jdist = cell_distance(jcell)
-      if jdist < dist
-        cell = jcell
-        dist = jdist
-      end
-    end
-
-    (dist < tol) && return cell
-  end
-
-  # Output error message if cell not found
-  @check false "Point $x is not inside any active cell"
-end
-
-function evaluate!(cache,f::CellField,x::Point)
-  cache1,cache2 = cache
-  cell_f_cache, f_cache, cell_f, f₀ = cache2
-  @check f === f₀ "Wrong cache"
-
-  cell = _point_to_cell!(cache1, x)
-  cf = getindex!(cell_f_cache, cell_f, cell)
-  fx = evaluate!(f_cache, cf, x)
-  return fx
-end
-
-return_cache(f::CellField,xs::AbstractVector{<:Point}) = return_cache(f,testitem(xs))
-
-# # Simple version:
-# function evaluate!(cache,f::CellField,xs::AbstractVector{<:Point})
-#   return map(x->evaluate!(cache,f,x), xs)
-# end
-
-"""
-    make_inverse_table(i2j::AbstractVector{<:Integer}, nj::Int)
-"""
-function make_inverse_table(i2j::AbstractVector{<:Integer},nj::Int)
-  ni = length(i2j)
-  @assert nj≥0
-
-  p = sortperm(i2j)
-  # i2j[p] is a sorted array of js
-
-  data = p
-  ptrs = Array{Int}(undef, nj+1)
-  i2lis = Array{Int}(undef, ni)
-  jprev = zero(eltype(i2j))
-  liprev = 0
-  for (n,i) in enumerate(p)
-    j = i2j[i]
-    @assert jprev≤j≤nj
-    li = (j==jprev ? liprev : 0) + 1
-    ptrs[jprev+1:j] .= n
-    i2lis[i] = li
-    jprev = j
-    liprev = li
-  end
-  ptrs[jprev+1:nj+1] .= ni+1
-  j2is = Table(data,ptrs)
-
-  return j2is,i2lis
-end
-
-# Efficient version:
-function evaluate!(cache,f::CellField,point_to_x::AbstractVector{<:Point})
-  cache1, cache2 = cache
-  searchmethod, kdtree, vertex_to_cells, cell_to_ctype, ctype_to_polytope, cell_map = cache1
-  cell_f_cache, f_cache, cell_f, f₀ = cache2
-  @check f === f₀ "Wrong cache"
-
-  ncells = length(cell_map)
-  x_to_cell(x) = _point_to_cell!(cache1,x)
-  point_to_cell = map(x_to_cell,point_to_x)
-  cell_to_points, point_to_lpoint = make_inverse_table(point_to_cell,ncells)
-  cell_to_xs = lazy_map(Broadcasting(Reindex(point_to_x)),cell_to_points)
-  cell_to_f = get_array(f)
-  cell_to_fxs = lazy_map(evaluate,cell_to_f,cell_to_xs)
-  point_to_fxs = lazy_map(Reindex(cell_to_fxs),point_to_cell)
-  point_to_fx = lazy_map(getindex,point_to_fxs,point_to_lpoint)
-  collect(point_to_fx)          # Collect into a plain array
-end
-
-"""
-    compute_cell_points_from_vector_of_points(xs::AbstractVector{<:Point},
-        trian::Triangulation, domain_style::PhysicalDomain)
-"""
-function compute_cell_points_from_vector_of_points(xs::AbstractVector{<:Point}, trian::Triangulation, domain_style::PhysicalDomain)
-  searchmethod = KDTreeSearch()
-  cache = _point_to_cell_cache(searchmethod,trian)
-  x_to_cell(x) = _point_to_cell!(cache, x)
-  point_to_cell = map(x_to_cell, xs)
-  ncells = num_cells(trian)
-  cell_to_points, point_to_lpoint = make_inverse_table(point_to_cell, ncells)
-  cell_to_xs = lazy_map(Broadcasting(Reindex(xs)), cell_to_points)
-  return CellPoint(cell_to_xs, trian, PhysicalDomain())
-end
-
-=======
->>>>>>> 7228ed3b
 (a::CellField)(x) = evaluate(a,x)
 
 function evaluate!(cache,f::CellField,x::CellPoint)
@@ -788,7 +624,12 @@
   SkeletonPair(plus,minus)
 end
 
-<<<<<<< HEAD
+function evaluate!(cache,k::Operation,a::SkeletonPair{<:CellField},b::SkeletonPair{<:CellField})
+  plus = k(a.plus,b.plus)
+  minus = k(a.minus,b.minus)
+  SkeletonPair(plus,minus)
+end
+
 """
     jump(a::CellField)
     jump(a::SkeletonPair{<:CellField})
@@ -799,14 +640,6 @@
 and - side of the facets, and `a`⁺/`a`⁻ are the restrictions of `a` to each
 element respectively.
 """
-=======
-function evaluate!(cache,k::Operation,a::SkeletonPair{<:CellField},b::SkeletonPair{<:CellField})
-  plus = k(a.plus,b.plus)
-  minus = k(a.minus,b.minus)
-  SkeletonPair(plus,minus)
-end
-
->>>>>>> 7228ed3b
 jump(a::CellField) = a.⁺ - a.⁻
 jump(a::SkeletonPair{<:CellField}) = a.⁺ + a.⁻ # a.⁻ results from multiplying by n.⁻. Thus we need to sum.
 
@@ -876,67 +709,4 @@
 
   Evaluating `n(x)` is not allowed. You need to call either `n.⁺(x)` or `n.⁻(x)`.
   """
-<<<<<<< HEAD
-end
-
-# Interpolable struct
-"""
-"""
-struct KDTreeSearch{T}
-  num_nearest_vertices::Int
-  tol::T
-  function KDTreeSearch(; num_nearest_vertices=1, tol=1.e-10)
-    T = typeof(tol)
-    new{T}(num_nearest_vertices, tol)
-  end
-end
-
-"""
-    struct Interpolable{M,A} <: Function
-"""
-struct Interpolable{M,A} <: Function
-  uh::A
-  tol::Float64
-  searchmethod::M
-
-  @doc """
-      Interpolable(uh; tol=1e-6, searchmethod=KDTreeSearch(; tol=tol))
-  """
-  function Interpolable(uh; tol=1e-10, searchmethod=KDTreeSearch(; tol=tol))
-    new{typeof(searchmethod),typeof(uh)}(uh, tol,searchmethod)
-  end
-end
-
-(a::Interpolable)(x) = evaluate(a,x)
-evaluate!(cache,a::Interpolable,x::Point) = evaluate!(cache,a.uh,x)
-return_cache(f::CellField,x::Point) = return_cache(Interpolable(f),x)
-
-function return_cache(a::Interpolable,x::Point)
-  f = a.uh
-  trian = get_triangulation(f)
-  cache1 = _point_to_cell_cache(a.searchmethod,trian)
-
-  cell_f = get_array(f)
-  cell_f_cache = array_cache(cell_f)
-  cf = testitem(cell_f)
-  f_cache = return_cache(cf,x)
-  cache2 = cell_f_cache, f_cache, cell_f, f
-
-  return cache1, cache2
-end
-
-function _point_to_cell_cache(searchmethod::KDTreeSearch,trian::Triangulation)
-  model = get_active_model(trian)
-  topo = get_grid_topology(model)
-  vertex_coordinates = Geometry.get_vertex_coordinates(topo)
-  kdtree = KDTree(map(nc -> SVector(Tuple(nc)), vertex_coordinates))
-  D = num_cell_dims(trian)
-  vertex_to_cells = get_faces(topo, 0, D)
-  cell_to_ctype = get_cell_type(trian)
-  ctype_to_polytope = get_polytopes(trian)
-  cell_map = get_cell_map(trian)
-  table_cache = array_cache(vertex_to_cells)
-  cache1 = searchmethod, kdtree, vertex_to_cells, cell_to_ctype, ctype_to_polytope, cell_map, table_cache
-=======
->>>>>>> 7228ed3b
 end