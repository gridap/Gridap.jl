--- conflicted
+++ resolved
@@ -2,29 +2,16 @@
 A single point or an array of points on the cells of a Triangulation
 CellField objects can be evaluated efficiently at CellPoint instances.
 """
-<<<<<<< HEAD
-
-const CPET=Union{Point,AbstractArray{<:Point},VectorBlock{<:AbstractArray{<:Point}}}
-
-struct CellPoint{DS} <: CellDatum
-  cell_ref_point::AbstractArray{<:CPET}
-  cell_phys_point::AbstractArray{<:CPET}
-  trian::Triangulation
-=======
+
 struct CellPoint{DS,A,B,C} <: CellDatum
   cell_ref_point::A
   cell_phys_point::B
   trian::C
->>>>>>> 69cfe626
   domain_style::DS
 end
 
 function CellPoint(
-<<<<<<< HEAD
-  cell_ref_point::AbstractArray{<:CPET},
-=======
   cell_ref_point::AbstractArray,
->>>>>>> 69cfe626
   trian::Triangulation,
   domain_style::ReferenceDomain)
 
@@ -34,11 +21,7 @@
 end
 
 function CellPoint(
-<<<<<<< HEAD
-  cell_phys_point::AbstractArray{<:CPET},
-=======
   cell_phys_point::AbstractArray,
->>>>>>> 69cfe626
   trian::Triangulation,
   domain_style::PhysicalDomain)
   cell_map = get_cell_map(trian)
