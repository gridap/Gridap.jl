--- conflicted
+++ resolved
@@ -120,12 +120,8 @@
 
 function return_cache(f::PolynomialBasis{D,V}, x::AbstractVector{<:Point}) where {D,V}
   @assert D == length(eltype(x)) "Incorrect number of point components"
-<<<<<<< HEAD
-  _return_cache(f,x,V,Val(0))
-=======
   Vr = _return_val_eltype(f,x)
   _return_cache(f,x,Vr,Val(0))
->>>>>>> 08953538
 end
 
 function return_cache(
