--- conflicted
+++ resolved
@@ -127,7 +127,6 @@
   gradients = a.args[1]
   origins = a.args[2]
   lazy_map(Broadcasting(AffineMap()),gradients,origins,x)
-<<<<<<< HEAD
 end
 
 function Base.zero(::Type{<:AffineField{D1,D2,T}}) where {D1,D2,T}
@@ -141,6 +140,4 @@
   origin, pk = first_and_tail(points)
   gradient = TensorValues.tensor_from_rows(map(p -> p-origin, pk))
   AffineField(gradient,origin)
-=======
->>>>>>> c1588614
 end