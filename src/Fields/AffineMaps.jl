--- conflicted
+++ resolved
@@ -140,14 +140,6 @@
   gradients = a.args[1]
   origins = a.args[2]
   lazy_map(Broadcasting(AffineMap()),gradients,origins,x)
-<<<<<<< HEAD
-=======
-end
-
-function Base.zero(::Type{<:AffineField{D1,D2,T}}) where {D1,D2,T}
-  gradient = TensorValue{D1,D2}(tfill(zero(T),Val{D1*D2}()))
-  origin = Point{D2,T}(tfill(zero(T),Val{D2}()))
-  AffineField(gradient,origin)
 end
 
 # Constructor from a simplex given by D1+1 points
@@ -155,5 +147,4 @@
   origin, pk = first_and_tail(points)
   gradient = TensorValues.tensor_from_rows(map(p -> p-origin, pk))
   AffineField(gradient,origin)
->>>>>>> d611c357
 end