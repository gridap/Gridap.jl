"""
"""
abstract type MultiFieldStyle end

"""
    struct ConsecutiveMultiFieldStyle <: MultiFieldStyle end

The DoF ids of the collective space are the concatenation of the DoF ids of the
individual spaces.
"""
struct ConsecutiveMultiFieldStyle <: MultiFieldStyle end

"""
<<<<<<< HEAD
  Similar to ConsecutiveMultiFieldStyle, but we keep the original DoF ids of the
  individual spaces for better block assembly (see BlockSparseMatrixAssembler).
  Takes three parameters:
   - NB: Number of assembly blocks
   - SB: Size of each assembly block, as a Tuple.
   - P : Permutation of the variables of the multifield space when assembling, as a Tuple.
=======
    struct BlockMultiFieldStyle{NB,SB,P} <: MultiFieldStyle end

Similar to ConsecutiveMultiFieldStyle, but we keep the original DoF ids of the
individual spaces for better block assembly (see BlockSparseMatrixAssembler).

Takes three parameters: 

  - NB: Number of assembly blocks
  - SB: Size of each assembly block, as a Tuple.
  - P : Permutation of the variables of the multifield space when assembling, as a Tuple.
>>>>>>> d611c357
"""
struct BlockMultiFieldStyle{NB,SB,P} <: MultiFieldStyle end

BlockMultiFieldStyle() = BlockMultiFieldStyle{0,0,0}()

function BlockMultiFieldStyle(NB::Integer,SB::Tuple,P::Tuple)
  @check length(SB) == NB
  @check sum(SB) == length(P)
  return BlockMultiFieldStyle{NB,SB,P}()
end

function BlockMultiFieldStyle(NB::Integer,SB::Tuple)
  P = Tuple([1:sum(SB)...])
  return BlockMultiFieldStyle(NB,SB,P)
end

function BlockMultiFieldStyle(NB::Integer)
  SB = Tuple(fill(1,NB))
  return BlockMultiFieldStyle(NB,SB)
end

function BlockMultiFieldStyle(::BlockMultiFieldStyle{NB,SB,P},spaces) where {NB,SB,P}
  @check length(spaces) == sum(SB)
  return BlockMultiFieldStyle(NB,SB,P)
end

function BlockMultiFieldStyle(::BlockMultiFieldStyle{0,0,0},spaces)
  NB = length(spaces)
  return BlockMultiFieldStyle(NB)
end

@inline get_block_parameters(::BlockMultiFieldStyle{NB,SB,P}) where {NB,SB,P} = (NB,SB,P)

@inline function has_trivial_blocks(NB,SB,P)
  NV = sum(SB)
  return isequal(NB,NV) && isequal(P,ntuple(i -> i, NV))
end

function get_block_ranges(NB,SB,P)
  ptrs = [1,SB...]
  length_to_ptrs!(ptrs)
  var_perm = [P...]
  return [var_perm[ptrs[i]:ptrs[i+1]-1] for i in 1:NB]
end

function get_block_map(NB,SB,P)
  NV = length(P)
  ranges = get_block_ranges(NB,SB,P)
  block_map = Vector{CartesianIndex{1}}(undef,NV)
  for I in CartesianIndices((NB,))
    block_map[ranges[I]] .= I
  end
  return block_map
end

function get_block_map(NBr,SBr,Pr,NBc,SBc,Pc)
  NVr, NVc = length(Pr), length(Pc)
  row_ranges = get_block_ranges(NBr,SBr,Pr)
  col_ranges = get_block_ranges(NBc,SBc,Pc)
  block_map = Matrix{CartesianIndex{2}}(undef,NVr,NVc)
  for I in CartesianIndices((NBr,NBc))
    i_range = row_ranges[I[1]]
    j_range = col_ranges[I[2]]
    for i in i_range, j in j_range
      block_map[i,j] = I
    end
  end
  return block_map
end

"""
<<<<<<< HEAD
  Not implemented yet.
=======
    struct StridedMultiFieldStyle <: MultiFieldStyle end

Not implemented yet. 
>>>>>>> d611c357
"""
struct StridedMultiFieldStyle <: MultiFieldStyle end

"""
    struct MultiFieldFESpace{S<:MultiFieldStyle,B} <: FESpace
      spaces::Vector{<:SingleFieldFESpace}
      multi_field_style::S
      constraint_style::Val{B}
    end
"""
struct MultiFieldFESpace{MS<:MultiFieldStyle,CS<:ConstraintStyle,V} <: FESpace
  vector_type::Type{V}
  spaces::Vector{<:SingleFieldFESpace}
  multi_field_style::MS
  constraint_style::CS
  function MultiFieldFESpace(
    ::Type{V},
    spaces::Vector{<:SingleFieldFESpace},
    multi_field_style::MultiFieldStyle
  ) where V
    @assert !isempty(spaces)

    is_constrained = any(has_constraints,spaces)
    constraint_style = ifelse(is_constrained, Constrained(), UnConstrained())

    MS = typeof(multi_field_style)
    CS = typeof(constraint_style)
    new{MS,CS,V}(V,spaces,multi_field_style,constraint_style)
  end
end

"""
    MultiFieldFESpace(spaces::Vector{<:SingleFieldFESpace})
"""
<<<<<<< HEAD
function MultiFieldFESpace(spaces::Vector{<:SingleFieldFESpace};
                           style = ConsecutiveMultiFieldStyle())
=======
function MultiFieldFESpace(
  spaces::Vector{<:SingleFieldFESpace}; style = ConsecutiveMultiFieldStyle()
)
>>>>>>> d611c357
  Ts = map(get_dof_value_type,spaces)
  T  = typeof(*(map(zero,Ts)...))
  if isa(style,BlockMultiFieldStyle)
    style = BlockMultiFieldStyle(style,spaces)
    VT = typeof(mortar(map(zero_free_values,spaces)))
  else
    VT = Vector{T}
  end
  MultiFieldFESpace(VT,spaces,style)
end

function MultiFieldFESpace(::Type{V},spaces::Vector{<:SingleFieldFESpace}) where V
  MultiFieldFESpace(V,spaces,ConsecutiveMultiFieldStyle())
end

MultiFieldStyle(::Type{MultiFieldFESpace{S,B,V}}) where {S,B,V} = S()
MultiFieldStyle(f::MultiFieldFESpace) = MultiFieldStyle(typeof(f))

"""
    num_fields(f::MultiFieldFESpace)

Number of spaces within the multi-field space. 
Defaults to 1 for SingleFieldFESpaces.
"""
num_fields(f::MultiFieldFESpace) = length(f.spaces)
num_fields(f::SingleFieldFESpace) = 1

Base.iterate(m::MultiFieldFESpace) = iterate(m.spaces)
Base.iterate(m::MultiFieldFESpace,state) = iterate(m.spaces,state)
Base.getindex(m::MultiFieldFESpace,field_id::Integer) = m.spaces[field_id]
Base.length(m::MultiFieldFESpace) = length(m.spaces)

function BlockArrays.blocks(f::MultiFieldFESpace{<:BlockMultiFieldStyle})
  block_ranges = get_block_ranges(get_block_parameters(MultiFieldStyle(f))...)
  block_spaces = map(block_ranges) do range
    isone(length(range)) ? f[range[1]] : MultiFieldFESpace(f.spaces[range])
  end
  return block_spaces
end

function combine_fespaces(spaces::Vector{<:FESpace})
  NB = length(spaces)
  SB = Tuple(map(num_fields,spaces))
  sf_spaces = vcat(map(split_fespace,spaces)...)
  return MultiFieldFESpace(sf_spaces; style = BlockMultiFieldStyle(NB,SB))
end

split_fespace(space::FESpace) = [space]
split_fespace(space::MultiFieldFESpace) = [space...]

# Implementation of FESpace

function FESpaces.get_triangulation(f::MultiFieldFESpace)
  s1 = first(f.spaces)
  trian = get_triangulation(s1)
  @check all(s -> trian === get_triangulation(s), f.spaces)
  trian
end

function FESpaces.num_free_dofs(f::MultiFieldFESpace)
  mapreduce(num_free_dofs,+,f.spaces;init=0)
end

function FESpaces.get_free_dof_ids(f::MultiFieldFESpace)
  get_free_dof_ids(f,MultiFieldStyle(f))
end

function FESpaces.get_free_dof_ids(f::MultiFieldFESpace,::MultiFieldStyle)
  @abstractmethod
end

function FESpaces.get_free_dof_ids(f::MultiFieldFESpace,::ConsecutiveMultiFieldStyle)
  block_num_dofs = map(num_free_dofs,f.spaces)
  return BlockArrays.blockedrange(block_num_dofs)
end

function FESpaces.get_free_dof_ids(f::MultiFieldFESpace,::BlockMultiFieldStyle{NB,SB,P}) where {NB,SB,P}
  block_ranges   = get_block_ranges(NB,SB,P)
  block_num_dofs = map(range->sum(map(num_free_dofs,f.spaces[range])),block_ranges)
  return BlockArrays.blockedrange(block_num_dofs)
end

function FESpaces.zero_dirichlet_values(f::MultiFieldFESpace)
  map(zero_dirichlet_values,f.spaces)
end

FESpaces.get_dof_value_type(f::MultiFieldFESpace{MS,CS,V}) where {MS,CS,V} = eltype(V)

FESpaces.get_vector_type(f::MultiFieldFESpace) = f.vector_type

FESpaces.ConstraintStyle(::Type{MultiFieldFESpace{S,B,V}}) where {S,B,V} = B()

struct MultiFieldFEBasisComponent{B} <: FEBasis
  cell_basis::AbstractArray
  single_field::B
  fieldid::Int
  nfields::Int
  function MultiFieldFEBasisComponent(
    single_field::SingleFieldFEBasis,fieldid::Integer,nfields::Integer)
    function block_dofs(cell_bs,::TestBasis,fieldid,nfields)
      cell_basis = lazy_map(BlockMap(nfields,fieldid),cell_bs)
    end
    function block_dofs(cell_bs,::TrialBasis,fieldid,nfields)
      cell_basis = lazy_map(BlockMap((1,nfields),fieldid),cell_bs)
    end
    B = typeof(single_field)
    cell_bs = get_data(single_field)
    cell_basis = block_dofs(cell_bs,BasisStyle(single_field),fieldid,nfields)
    new{B}(cell_basis,single_field,fieldid,nfields)
  end
end

CellData.get_data(f::MultiFieldFEBasisComponent) = f.cell_basis
CellData.get_triangulation(f::MultiFieldFEBasisComponent) = get_triangulation(f.single_field)
FESpaces.BasisStyle(::Type{<:MultiFieldFEBasisComponent{B}}) where B = BasisStyle(B)
CellData.DomainStyle(::Type{<:MultiFieldFEBasisComponent{B}}) where B = DomainStyle(B)
function FESpaces.CellData.similar_cell_field(
  f::MultiFieldFEBasisComponent,cell_data,trian,ds::DomainStyle)
  @notimplemented
end
function FESpaces.similar_fe_basis(
  f::MultiFieldFEBasisComponent,cell_data,trian,bs::BasisStyle,ds::DomainStyle)
  @notimplemented
end

for fun in (:gradient,:DIV,:∇∇)
  @eval begin
    function $fun(f::MultiFieldFEBasisComponent)
      g = $fun(f.single_field)
      MultiFieldFEBasisComponent(g,f.fieldid,f.nfields)
    end
  end
end

function CellData.change_domain(
  a::MultiFieldFEBasisComponent,
  tdomain::DomainStyle)
  sf = change_domain(a.single_field,tdomain)
  MultiFieldFEBasisComponent(sf,a.fieldid,a.nfields)
end

function CellData.change_domain(
  a::MultiFieldFEBasisComponent,
  ttrian::Triangulation,
  tdomain::DomainStyle)
  sf = change_domain(a.single_field,ttrian,tdomain)
  MultiFieldFEBasisComponent(sf,a.fieldid,a.nfields)
end

function MultiFieldFEBasisComponent(
  single_field::CellFieldAt{S,<:SingleFieldFEBasis},
  fieldid::Integer,
  nfields::Integer) where S

  sf = single_field.parent
  mf = MultiFieldFEBasisComponent(sf,fieldid,nfields)
  CellFieldAt{S}(mf)
end

function CellData.change_domain(
  a::CellFieldAt{S,<:MultiFieldFEBasisComponent},
  tdomain::DomainStyle) where S
  mf = a.parent
  sfin = CellFieldAt{S}(mf.single_field)
  sfout = change_domain(sfin,tdomain)
  MultiFieldFEBasisComponent(sfout,mf.fieldid,mf.nfields)
end

function CellData.change_domain(
  a::CellFieldAt{S,<:MultiFieldFEBasisComponent},
  ttrian::Triangulation,
  tdomain::DomainStyle) where S
  mf = a.parent
  sfin = CellFieldAt{S}(mf.single_field)
  sfout = change_domain(sfin,ttrian,tdomain)
  MultiFieldFEBasisComponent(sfout,mf.fieldid,mf.nfields)
end

function FESpaces.get_fe_basis(f::MultiFieldFESpace)
  nfields = length(f.spaces)
  all_febases = MultiFieldFEBasisComponent[]
  for field_i in 1:nfields
    dv_i = get_fe_basis(f.spaces[field_i])
    @assert BasisStyle(dv_i) == TestBasis()
    dv_i_b = MultiFieldFEBasisComponent(dv_i,field_i,nfields)
    push!(all_febases,dv_i_b)
  end
  MultiFieldCellField(all_febases)
end

function FESpaces.get_trial_fe_basis(f::MultiFieldFESpace)
  nfields = length(f.spaces)
  all_febases = MultiFieldFEBasisComponent[]
  for field_i in 1:nfields
    du_i = get_trial_fe_basis(f.spaces[field_i])
    @assert BasisStyle(du_i) == TrialBasis()
    du_i_b = MultiFieldFEBasisComponent(du_i,field_i,nfields)
    push!(all_febases,du_i_b)
  end
  MultiFieldCellField(all_febases)
end

function FESpaces.FEFunction(fe::MultiFieldFESpace, free_values)
  blocks = map(1:length(fe.spaces)) do i
    free_values_i = restrict_to_field(fe,free_values,i)
    FEFunction(fe.spaces[i],free_values_i)
  end
  MultiFieldFEFunction(free_values,fe,blocks)
end

function FESpaces.FEFunction(
  fe::MultiFieldFESpace, free_values::AbstractVector, dir_values::Vector{<:AbstractVector}
)
  @check length(dir_values) == num_fields(fe)
  blocks = map(1:length(fe.spaces)) do i
    free_values_i = restrict_to_field(fe,free_values,i)
    dir_values_i  = dir_values[i]
    FEFunction(fe.spaces[i],free_values_i,dir_values_i)
  end
  MultiFieldFEFunction(free_values,fe,blocks)
end

function FESpaces.EvaluationFunction(fe::MultiFieldFESpace, free_values)
  blocks = map(1:length(fe.spaces)) do i
    free_values_i = restrict_to_field(fe,free_values,i)
    EvaluationFunction(fe.spaces[i],free_values_i)
  end
  MultiFieldFEFunction(free_values,fe,blocks)
end

function CellData.CellField(fe::MultiFieldFESpace,cell_values)
  single_fields = map(1:length(fe.spaces)) do i
    cell_values_field = lazy_map(a->a.array[i],cell_values)
    CellField(fe.spaces[i],cell_values_field)
  end
  MultiFieldCellField(single_fields)
end

# Optimisation of the above
function CellData.CellField(fe::MultiFieldFESpace,cell_values::LazyArray{<:Fill{BlockMap{1}}})
  single_fields = map(1:length(fe.spaces)) do i
    cell_values_field = cell_values.args[i]
    CellField(fe.spaces[i],cell_values_field)
  end
  MultiFieldCellField(single_fields)
end

"""
    restrict_to_field(f::MultiFieldFESpace,free_values::AbstractVector,field::Integer)
"""
function restrict_to_field(f::MultiFieldFESpace,free_values::AbstractVector,field::Integer)
  _restrict_to_field(f,MultiFieldStyle(f),free_values,field)
end

function  _restrict_to_field(f,::MultiFieldStyle,free_values,field)
  @notimplemented
end

function  _restrict_to_field(
  f,
  ::Union{<:ConsecutiveMultiFieldStyle,<:BlockMultiFieldStyle},
  free_values,
  field
)
  U = f.spaces
  offsets = _compute_field_offsets(U)
  pini = offsets[field] + 1
  pend = offsets[field] + num_free_dofs(U[field])
  view(free_values,pini:pend)
end

function  _restrict_to_field(
  f,
  mfs::BlockMultiFieldStyle{NB,SB,P},
  free_values::BlockVector,
  field
) where {NB,SB,P}
  @check blocklength(free_values) == NB
  U = f.spaces

  # Find the block for this field
  block_ranges = get_block_ranges(NB,SB,P)
  block_idx    = findfirst(range -> field ∈ range, block_ranges)
  block_free_values = blocks(free_values)[block_idx]

  # Within the block, restrict to field
  offsets = compute_field_offsets(f,mfs)
  pini = offsets[field] + 1
  pend = offsets[field] + num_free_dofs(U[field])
  return view(block_free_values,pini:pend)
end

"""
    compute_field_offsets(f::MultiFieldFESpace)
"""
function compute_field_offsets(f::MultiFieldFESpace)
  mfs = MultiFieldStyle(f)
  compute_field_offsets(f,mfs)
end

function compute_field_offsets(f::MultiFieldFESpace,::MultiFieldStyle)
  @notimplemented
end

function compute_field_offsets(f::MultiFieldFESpace,::ConsecutiveMultiFieldStyle)
  _compute_field_offsets(f.spaces)
end

function compute_field_offsets(f::MultiFieldFESpace,::BlockMultiFieldStyle{NB,SB,P}) where {NB,SB,P}
  U = f.spaces
  block_ranges  = get_block_ranges(NB,SB,P)
  block_offsets = vcat(map(range->_compute_field_offsets(U[range]),block_ranges)...)
  offsets = map(p->block_offsets[p],P)
  return offsets
end

function _compute_field_offsets(spaces::Vector{<:FESpace})
  n = length(spaces)
  offsets = zeros(Int,n)
  for i in 1:(n-1)
    Ui = spaces[i]
    offsets[i+1] = offsets[i] + num_free_dofs(Ui)
  end
  return offsets
end

function FESpaces.get_cell_isconstrained(f::MultiFieldFESpace)
  msg = """\n
  This method does not make sense for multi-field
  since each field can be defined on a different triangulation.
  Pass a triangulation in the second argument to get
  the constrain flag for the corresponding cells.
  """
  trians = map(get_triangulation,f.spaces)
  trian = first(trians)
  @check all(map(t->t===trian,trians)) msg
  get_cell_isconstrained(f,trian)
end

function FESpaces.get_cell_isconstrained(f::MultiFieldFESpace,trian::Triangulation)
  data = map(f.spaces) do space
    trian_i = get_triangulation(space)
    if is_change_possible(trian_i,trian)
      get_cell_isconstrained(space,trian)
    else
      Fill(false,num_cells(trian))
    end
  end
  lazy_map( (args...) -> +(args...)>0,  data...)
end

function FESpaces.get_cell_is_dirichlet(f::MultiFieldFESpace)
  msg = """\n
  This method does not make sense for multi-field
  since each field can be defined on a different triangulation.
  Pass a triangulation in the second argument to get
  the constrain flag for the corresponding cells.
  """
  trians = map(get_triangulation,f.spaces)
  trian = first(trians)
  @check all(map(t->t===trian,trians)) msg
  get_cell_is_dirichlet(f,trian)
end

function FESpaces.get_cell_is_dirichlet(f::MultiFieldFESpace,trian::Triangulation)
  data = map(f.spaces) do space
    trian_i = get_triangulation(space)
    if is_change_possible(trian_i,trian)
      get_cell_is_dirichlet(space,trian)
    else
      Fill(false,num_cells(trian))
    end
  end
  lazy_map( (args...) -> +(args...)>0,  data...)
end

function FESpaces.get_cell_constraints(f::MultiFieldFESpace)
  msg = """\n
  This method does not make sense for multi-field
  since each field can be defined on a different triangulation.
  Pass a triangulation in the second argument to get
  the constrains for the corresponding cells.
  """
  trians = map(get_triangulation,f.spaces)
  trian = first(trians)
  @check all(map(t->t===trian,trians)) msg
  get_cell_constraints(f,trian)
end

function FESpaces.get_cell_constraints(f::MultiFieldFESpace,trian::Triangulation)
  nfields = length(f.spaces)
  blockmask = [ is_change_possible(get_triangulation(Vi),trian) for Vi in f.spaces ]
  active_block_ids = findall(blockmask)
  active_block_data = Any[ get_cell_constraints(f.spaces[i],trian) for i in active_block_ids ]
  blockshape = (nfields,nfields)
  blockindices = [(i,i) for i in active_block_ids]
  lazy_map(BlockMap(blockshape,blockindices),active_block_data...)
end

function FESpaces.get_cell_dof_ids(f::MultiFieldFESpace)
  msg = """\n
  This method does not make sense for multi-field
  since each field can be defined on a different triangulation.
  Pass a triangulation in the second argument to get the DOF ids
  on top of the corresponding cells.
  """
  trians = map(get_triangulation,f.spaces)
  trian = first(trians)
  @check all(map(t->t===trian,trians)) msg
  get_cell_dof_ids(f,trian)
end

function FESpaces.get_cell_dof_ids(f::MultiFieldFESpace,trian::Triangulation)
  get_cell_dof_ids(f,trian,MultiFieldStyle(f))
end

function FESpaces.get_cell_dof_ids(f::MultiFieldFESpace,::Triangulation,::MultiFieldStyle)
  @notimplemented
end

function FESpaces.get_cell_dof_ids(f::MultiFieldFESpace,
                                   trian::Triangulation,
                                   ::Union{<:ConsecutiveMultiFieldStyle,<:BlockMultiFieldStyle})
  offsets = compute_field_offsets(f)
  nfields = length(f.spaces)
  blockmask = [ is_change_possible(get_triangulation(Vi),trian) for Vi in f.spaces ]
  active_block_ids = findall(blockmask)
  active_block_data = Any[]
  for i in active_block_ids
    cell_dofs_i = get_cell_dof_ids(f.spaces[i],trian)
    if i == 1
      push!(active_block_data,cell_dofs_i)
    else
      offset = Int32(offsets[i])
      o = Fill(offset,length(cell_dofs_i))
      cell_dofs_i_b = lazy_map(Broadcasting(_sum_if_first_positive),cell_dofs_i,o)
      push!(active_block_data,cell_dofs_i_b)
    end
  end
  lazy_map(BlockMap(nfields,active_block_ids),active_block_data...)
end

function _sum_if_first_positive(a,b)
  if a>0
    return a+b
  else
    return a
  end
end

function Arrays.return_value(k::Broadcasting{typeof(_sum_if_first_positive)},dofs::VectorBlock,o)
  evaluate(k,dofs,o)
end

function Arrays.return_cache(k::Broadcasting{typeof(_sum_if_first_positive)},dofs::VectorBlock,o)
  i = first(findall(dofs.touched))
  dofsi = dofs.array[i]
  ci = return_cache(k,dofsi,o)
  odofsi = evaluate!(ci,k,dofsi,o)
  array = Vector{typeof(odofsi)}(undef,length(dofs.array))
  c = Vector{typeof(ci)}(undef,length(dofs.array))
  for i in 1:length(dofs.array)
    if dofs.touched[i]
      c[i] = return_cache(k,dofs.array[i],o)
    end
  end
  ArrayBlock(array,dofs.touched), c
end

function Arrays.evaluate!(cache,k::Broadcasting{typeof(_sum_if_first_positive)},dofs::VectorBlock,o)
  r,c = cache
  for i in 1:length(dofs.array)
    if dofs.touched[i]
      r[i] = evaluate!(c[i],k,dofs.array[i],o)
    end
  end
  r
end

"""
The resulting MultiFieldFEFunction is in the space (in particular it fulfills Dirichlet BCs
even in the case that the given cell field does not fulfill them)
"""
function FESpaces.interpolate(objects, fe::MultiFieldFESpace)
  free_values = zero_free_values(fe)
  interpolate!(objects,free_values,fe)
end

function FESpaces.interpolate!(objects,free_values::AbstractVector,fe::MultiFieldFESpace)
  blocks = SingleFieldFEFunction[]
  for (field, (U,object)) in enumerate(zip(fe.spaces,objects))
    free_values_i = restrict_to_field(fe,free_values,field)
    uhi = interpolate!(object, free_values_i, U)
    push!(blocks,uhi)
  end
  MultiFieldFEFunction(free_values,fe,blocks)
end

"""
like interpolate, but also compute new degrees of freedom for the dirichlet component.
The resulting MultiFieldFEFunction does not necessary belongs to the underlying space
"""
function FESpaces.interpolate_everywhere(objects, fe::MultiFieldFESpace)
  free_values = zero_free_values(fe)
  blocks = SingleFieldFEFunction[]
  for (field, (U,object)) in enumerate(zip(fe.spaces,objects))
    free_values_i = restrict_to_field(fe,free_values,field)
    dirichlet_values_i = zero_dirichlet_values(U)
    uhi = interpolate_everywhere!(object,free_values_i,dirichlet_values_i,U)
    push!(blocks,uhi)
  end
  MultiFieldFEFunction(free_values,fe,blocks)
end

function FESpaces.interpolate_everywhere!(objects,free_values::AbstractVector,dirichlet_values::Vector,fe::MultiFieldFESpace)
  blocks = SingleFieldFEFunction[]
  for (field, (U,object)) in enumerate(zip(fe.spaces,objects))
    free_values_i = restrict_to_field(fe,free_values,field)
    dirichlet_values_i = dirichlet_values[field]
    uhi = interpolate_everywhere!(object,free_values_i,dirichlet_values_i,U)
    push!(blocks,uhi)
  end
  MultiFieldFEFunction(free_values,fe,blocks)
end

"""
"""
function FESpaces.interpolate_dirichlet(objects, fe::MultiFieldFESpace)
  free_values = zero_free_values(fe)
  blocks = SingleFieldFEFunction[]
  for (field, (U,object)) in enumerate(zip(fe.spaces,objects))
    free_values_i = restrict_to_field(fe,free_values,field)
    dirichlet_values_i = zero_dirichlet_values(U)
    uhi = interpolate_dirichlet!(object, free_values_i,dirichlet_values_i,U)
    push!(blocks,uhi)
  end
  MultiFieldFEFunction(free_values,fe,blocks)
end<|MERGE_RESOLUTION|>--- conflicted
+++ resolved
@@ -11,25 +11,16 @@
 struct ConsecutiveMultiFieldStyle <: MultiFieldStyle end
 
 """
-<<<<<<< HEAD
-  Similar to ConsecutiveMultiFieldStyle, but we keep the original DoF ids of the
-  individual spaces for better block assembly (see BlockSparseMatrixAssembler).
-  Takes three parameters:
-   - NB: Number of assembly blocks
-   - SB: Size of each assembly block, as a Tuple.
-   - P : Permutation of the variables of the multifield space when assembling, as a Tuple.
-=======
     struct BlockMultiFieldStyle{NB,SB,P} <: MultiFieldStyle end
 
 Similar to ConsecutiveMultiFieldStyle, but we keep the original DoF ids of the
-individual spaces for better block assembly (see BlockSparseMatrixAssembler).
-
-Takes three parameters: 
-
-  - NB: Number of assembly blocks
-  - SB: Size of each assembly block, as a Tuple.
-  - P : Permutation of the variables of the multifield space when assembling, as a Tuple.
->>>>>>> d611c357
+individual spaces for better block assembly (see [`BlockSparseMatrixAssembler`](@ref)).
+
+Takes three parameters:
+
+ - NB: Number of assembly blocks
+ - SB: Size of each assembly block, as a Tuple.
+ - P : Permutation of the variables of the multifield space when assembling, as a Tuple.
 """
 struct BlockMultiFieldStyle{NB,SB,P} <: MultiFieldStyle end
 
@@ -101,13 +92,9 @@
 end
 
 """
-<<<<<<< HEAD
-  Not implemented yet.
-=======
     struct StridedMultiFieldStyle <: MultiFieldStyle end
 
-Not implemented yet. 
->>>>>>> d611c357
+Not implemented yet.
 """
 struct StridedMultiFieldStyle <: MultiFieldStyle end
 
@@ -140,16 +127,14 @@
 end
 
 """
-    MultiFieldFESpace(spaces::Vector{<:SingleFieldFESpace})
-"""
-<<<<<<< HEAD
-function MultiFieldFESpace(spaces::Vector{<:SingleFieldFESpace};
-                           style = ConsecutiveMultiFieldStyle())
-=======
+    MultiFieldFESpace(::Type{V}, spaces::Vector{<:SingleFieldFESpace})
+    MultiFieldFESpace(           spaces::Vector{<:SingleFieldFESpace};
+      style = ConsecutiveMultiFieldStyle()
+    )
+"""
 function MultiFieldFESpace(
   spaces::Vector{<:SingleFieldFESpace}; style = ConsecutiveMultiFieldStyle()
 )
->>>>>>> d611c357
   Ts = map(get_dof_value_type,spaces)
   T  = typeof(*(map(zero,Ts)...))
   if isa(style,BlockMultiFieldStyle)
@@ -171,7 +156,7 @@
 """
     num_fields(f::MultiFieldFESpace)
 
-Number of spaces within the multi-field space. 
+Number of spaces within the multi-field space.
 Defaults to 1 for SingleFieldFESpaces.
 """
 num_fields(f::MultiFieldFESpace) = length(f.spaces)
