"""
    abstract type Triangulation{Dt,Dp}

A discretized physical domain associated with a `DiscreteModel{Dm,Dp}`.

`Dt` and `Dm` can be different.

The (mandatory) `Triangulation` interface can be tested with

- [`test_triangulation`](@ref)
"""
abstract type Triangulation{Dc,Dp} <: Grid{Dc,Dp} end

"""
    get_background_model(t::Triangulation)

Return the [`DiscreteModel`](@ref) the triangulation is associated with.
"""
function get_background_model(t::Triangulation)
  @abstractmethod
end

"""
    get_grid(t::Triangulation)

Return the [`Grid`](@ref) the triangulation is built on.
"""
function get_grid(t::Triangulation)
  @abstractmethod
end

# See possible types of glue below
"""
    get_glue(t::Triangulation,::Val{d})
"""
function get_glue(t::Triangulation,::Val{d}) where d
  nothing
end

"""
    test_triangulation(trian::Triangulation)
"""
function test_triangulation(trian::Triangulation{Dc,Dp}) where {Dc,Dp}
  test_grid(trian)
  model = get_background_model(trian)
  @assert isa(model,DiscreteModel)
  grid = get_grid(trian)
  test_grid(grid)
end

# Grid interface
get_node_coordinates(trian::Triangulation) = get_node_coordinates(get_grid(trian))
get_cell_node_ids(trian::Triangulation) = get_cell_node_ids(get_grid(trian))
get_reffes(trian::Triangulation) = get_reffes(get_grid(trian))
get_polytopes(trian::Triangulation) = get_polytopes(get_grid(trian))
get_cell_type(trian::Triangulation) = get_cell_type(get_grid(trian))
get_facet_normal(trian::Triangulation) = get_facet_normal(get_grid(trian))

# The following are not strictly needed, sine there is a default implementation for them.
# In any case, we delegate just in case the underlying grid defines more performant versions
get_cell_coordinates(trian::Triangulation) = get_cell_coordinates(get_grid(trian))
get_cell_ref_coordinates(trian::Triangulation) = get_cell_ref_coordinates(get_grid(trian))
get_cell_shapefuns(trian::Triangulation) = get_cell_shapefuns(get_grid(trian))
get_cell_map(trian::Triangulation) = get_cell_map(get_grid(trian))
get_cell_reffe(trian::Triangulation) = get_cell_reffe(get_grid(trian))
is_first_order(trian::Triangulation) = is_first_order(get_grid(trian))

# This is the most used glue, but others are possible, see e.g. SkeletonGlue.
"""
    struct FaceToFaceGlue{A,B,C}
"""
struct FaceToFaceGlue{A,B,C}
  tface_to_mface::A
  tface_to_mface_map::B
  mface_to_tface::C
end

"""
    is_change_possible(strian::Triangulation,ttrian::Triangulation)

  Returns `true` if `CellDatum` objects can be transferred from `strian` to `ttrian`.
"""
function is_change_possible(strian::Triangulation,ttrian::Triangulation)
  if strian === ttrian
    return true
  end
  @check get_background_model(strian) === get_background_model(ttrian) "Triangulations do not point to the same background discrete model!"
  D = num_cell_dims(strian)
  sglue = get_glue(strian,Val(D))
  tglue = get_glue(ttrian,Val(D))
  is_change_possible(sglue,tglue)
end

function is_change_possible(strian,ttrian)
  false
end

function is_change_possible(sglue::FaceToFaceGlue,tglue::FaceToFaceGlue)
  sglue.mface_to_tface != nothing
end

"""
    best_target(trian1::Triangulation,trian2::Triangulation)

  If possible, returns a `Triangulation` to which `CellDatum` objects can be transferred
  from `trian1` and `trian2`. Can be `trian1`, `trian2` or a new `Triangulation`.
"""
function best_target(trian1::Triangulation,trian2::Triangulation)
  @check is_change_possible(trian1,trian2)
  @check is_change_possible(trian2,trian1)
  D1 = num_cell_dims(trian1)
  D2 = num_cell_dims(trian2)
  glue1 = get_glue(trian1,Val(D2))
  glue2 = get_glue(trian2,Val(D1))
  best_target(trian1,trian2,glue1,glue2)
end

function best_target(
  trian1::Triangulation,trian2::Triangulation,glue1::FaceToFaceGlue,glue2::FaceToFaceGlue)
  # Return the background
  model = get_background_model(trian1)
  D = num_cell_dims(trian1)
  @assert num_cell_dims(trian2) == D
  Triangulation(ReferenceFE{D},model)
end

"""
    get_active_model(t::Triangulation)
"""
function get_active_model(t::Triangulation)
  compute_active_model(t)
end

function compute_active_model(t::Triangulation)
  _restrict(model,::Grid,tface_to_mface) = restrict(model,tface_to_mface)
  function _restrict(model,grid::GridPortion,tface_to_mface)
    @check grid.cell_to_parent_cell == tface_to_mface
    restrict(model,grid)
  end
  D = num_cell_dims(t)
  glue = get_glue(t,Val(D))
  @assert !isnothing(glue.mface_to_tface)
  bgmodel = get_background_model(t)
  model = DiscreteModel(Polytope{D},bgmodel)
  _restrict(model,get_grid(t),glue.tface_to_mface)
end

<<<<<<< HEAD
abstract type TrianFaceModelFaceMapInjectivity end;
struct Injective    <: TrianFaceModelFaceMapInjectivity end;
struct NonInjective <: TrianFaceModelFaceMapInjectivity end;

"""
    BodyFittedTriangulation(model::DiscreteModel, grid::Grid, tface_to_mface)

This is the most basic Triangulation, it represents a physical domain built
using the faces of a DiscreteModel
"""
struct BodyFittedTriangulation{Dt,Dp,A,B,C,D<:TrianFaceModelFaceMapInjectivity} <: Triangulation{Dt,Dp}
=======
# This is the most basic Triangulation
# It represents a physical domain built using the faces of a DiscreteModel
struct BodyFittedTriangulation{Dt,Dp,A,B,C} <: Triangulation{Dt,Dp}
>>>>>>> d611c357
  model::A
  grid::B
  tface_to_mface::C
  injective::Bool
  function BodyFittedTriangulation(model::DiscreteModel,grid::Grid,tface_to_mface)
    Dp = num_point_dims(model)
    @assert Dp == num_point_dims(grid)
    Dt = num_cell_dims(grid)
    A = typeof(model)
    B = typeof(grid)
    C = typeof(tface_to_mface)
<<<<<<< HEAD

    # While we do not have a more definitive solution, we need to distinguish
    # between injective and non-injective tface_to_mface maps.
    # The inverse map, mface_to_tface, relies on PosNegPartition, which fails
    # whenever the same mface is the image of more than one tface.
    # In turn, I have required non-injective mappings for the computation of facet
    # integrals on non-conforming cell interfaces.
    if !(allunique(tface_to_mface))
      tface_to_mface_injectivity = NonInjective()
      D = typeof(tface_to_mface_injectivity)
      new{Dt,Dp,A,B,C,D}(model,grid,tface_to_mface)
    else
      tface_to_mface_injectivity = Injective()
      D = typeof(tface_to_mface_injectivity)
      new{Dt,Dp,A,B,C,D}(model,grid,tface_to_mface)
    end
=======
    injective = isa(tface_to_mface,IdentityVector) || allunique(tface_to_mface)
    new{Dt,Dp,A,B,C}(model,grid,tface_to_mface,injective)
>>>>>>> d611c357
  end
end

get_background_model(trian::BodyFittedTriangulation) = trian.model
get_grid(trian::BodyFittedTriangulation) = trian.grid

function get_glue(trian::BodyFittedTriangulation{Dt},::Val{Dt}) where Dt
  n_mfaces = num_faces(trian.model,Dt)
  n_faces = num_cells(trian)
  tface_to_mface_map = Fill(GenericField(identity),num_cells(trian))
  if isa(trian.tface_to_mface,IdentityVector) && (n_faces == n_mfaces)
    # Case 1: The triangulation spans the whole model injectively
    mface_to_tface = trian.tface_to_mface
  elseif trian.injective
    # Case 2: The triangulation spans part of the model injectively
    mface_to_tface = PosNegPartition(trian.tface_to_mface,Int32(n_mfaces))
  else
    # Case 3: The triangulation is non-injective, so we cannot map information 
    # back to the model (1-way glue model -> triangulation)
    mface_to_tface = nothing
  end
  FaceToFaceGlue(trian.tface_to_mface,tface_to_mface_map,mface_to_tface)
end

<<<<<<< HEAD
function get_glue(trian::BodyFittedTriangulation{Dt,Dp,A,B,C,NonInjective},::Val{Dt}) where {Dt,Dp,A,B,C}
  tface_to_mface_map = Fill(GenericField(identity),num_cells(trian))
  mface_to_tface = nothing
  # Whenever tface_to_mface is non-injective, we currently avoid the computation of
  # mface_to_tface, which relies on PosNegPartition. This is a limitation that we should
  # face in the future on those scenarios on which we need mface_to_tface.
  FaceToFaceGlue(trian.tface_to_mface,tface_to_mface_map,mface_to_tface)
end

#function get_glue(trian::BodyFittedTriangulation{Dt},::Val{Dm}) where {Dt,Dm}
#  @notimplemented
#end

=======
>>>>>>> d611c357
function Base.view(t::BodyFittedTriangulation,ids::AbstractArray)
  model = t.model
  grid = view(t.grid,ids)
  tface_to_mface = lazy_map(Reindex(t.tface_to_mface),ids)
  BodyFittedTriangulation(model,grid,tface_to_mface)
end

get_triangulation(model) = Triangulation(model)

function Triangulation(
  ::Type{ReferenceFE{d}}, model::DiscreteModel, tface_to_mface::AbstractVector{<:Integer}
) where d
  mgrid = Grid(ReferenceFE{d},model)
  tgrid = restrict(mgrid,tface_to_mface)
  BodyFittedTriangulation(model,tgrid,tface_to_mface)
end

function Triangulation(
  ::Type{ReferenceFE{d}}, model::DiscreteModel, mface_filter::AbstractArray{Bool}
) where d
  tface_to_mface = findall(collect1d(mface_filter))
  Triangulation(ReferenceFE{d},model,tface_to_mface)
end

function Triangulation(
  ::Type{ReferenceFE{d}}, model::DiscreteModel, mface_filter::AbstractVector{Bool}
) where d
  tface_to_mface = findall(mface_filter)
  Triangulation(ReferenceFE{d},model,tface_to_mface)
end

function Triangulation(
  ::Type{ReferenceFE{d}}, model::DiscreteModel, labels::FaceLabeling; tags=nothing
) where d
  if isnothing(tags)
    tface_to_mface = IdentityVector(num_faces(model,d))
  else
    tface_to_mface = findall(get_face_mask(labels,tags,d))
  end
  Triangulation(ReferenceFE{d},model,tface_to_mface)
end

function Triangulation(::Type{ReferenceFE{d}},model::DiscreteModel;kwargs...) where d
  labels = get_face_labeling(model)
  Triangulation(ReferenceFE{d},model,labels;kwargs...)
end

function Triangulation(model::DiscreteModel,args...;kwargs...)
  d = num_cell_dims(model)
  Triangulation(ReferenceFE{d},model,args...;kwargs...)
end

function Triangulation(trian::Triangulation,args...;kwargs...)
  amodel = get_active_model(trian)
  dtrian = Triangulation(amodel,args...;kwargs...)
  CompositeTriangulation(trian,dtrian)
end

function Triangulation(trian::Triangulation)
  trian
end

function Triangulation(trian::Triangulation,sface_to_tface::AbstractArray{<:Integer})
  view(trian,sface_to_tface)
end

function Triangulation(trian::Triangulation,tface_filter::AbstractArray{<:Bool})
  sface_to_tface = findall(collect1d(tface_filter))
  view(trian,sface_to_tface)
end

"""
    Interior(args...; kwargs...)

Alias for [`Triangulation`](@ref)(args...; kwargs...).
"""
function Interior(args...;kwargs...)
  Triangulation(args...;kwargs...)
end

# This is the low-level functionality to move from one Triangulation to another

function restrict(a::AbstractArray,b::AbstractArray)
  lazy_map(Reindex(a),b)
end

"""
"""
function extend(tface_to_val,mface_to_tface)
  @notimplemented
end

function extend(tface_to_val,mface_to_tface::IdentityVector)
  tface_to_val
end

function extend(tface_to_val,mface_to_tface::PosNegPartition)
  ipos_to_val, ineg_to_val = pos_neg_data(tface_to_val,mface_to_tface)
  i_to_iposneg = mface_to_tface
  lazy_map(PosNegReindex(ipos_to_val,ineg_to_val),i_to_iposneg)
end

# NOTE: The following is needed to properly extend FEFunctions, in cases where the FESpace
# is defined on weird Triangulations (see e.g. issue #1085). 
# The main purpose is to ensure we obtain operations of VoidBasis, not VoidField. I.e 
# we want to dispatch down to `_pos_neg_data_basis` (see below).

function extend(a::LazyArray{<:Fill{typeof(transpose)}},b::PosNegPartition)
  c = a.args[1]
  d = extend(c,b)
  lazy_map(transpose,d)
end

function extend(a::LazyArray{<:Fill{typeof(linear_combination)}},b::PosNegPartition)
  d1 = extend(a.args[1],b)
  d2 = extend(a.args[2],b)
  lazy_map(linear_combination,d1,d2)
end

function extend(a::LazyArray{<:Fill{<:Broadcasting{<:Operation}}},b::PosNegPartition) 
  k = a.maps.value
  args = map(i->extend(i,b),a.args)
  lazy_map(k,args...)
end

function extend(a::LazyArray{<:Fill{<:Broadcasting{typeof(∘)}}},b::PosNegPartition) 
  k = a.maps.value
  args = map(i->extend(i,b),a.args)
  lazy_map(k,args...)
end

# function extend(a::LazyArray{<:Fill},b::PosNegPartition)
#   k = a.maps.value
#   args = map(i->extend(i,b),a.args)
#   lazy_map(k,args...)
# end

"""
"""
function pos_neg_data(ipos_to_val::AbstractArray,i_to_iposneg::PosNegPartition)
  @abstractmethod
end

function pos_neg_data(
  ipos_to_val::AbstractArray{<:Number},i_to_iposneg::PosNegPartition)
  nineg = length(i_to_iposneg.ineg_to_i)
  ineg_to_val = Fill(zero(eltype(ipos_to_val)),nineg)
  ipos_to_val, ineg_to_val
end

function pos_neg_data(
  ipos_to_val::AbstractArray{<:AbstractArray{<:Number}},i_to_iposneg::PosNegPartition)
  nineg = length(i_to_iposneg.ineg_to_i)
  val = testitem(ipos_to_val)
  zs = 0 .* size(val)
  void = similar(val,eltype(val),zs)
  ineg_to_val = Fill(void,nineg)
  ipos_to_val, ineg_to_val
end

function pos_neg_data(
  ipos_to_val::AbstractArray{<:Field},i_to_iposneg::PosNegPartition)
  nineg = length(i_to_iposneg.ineg_to_i)
  ipos_to_v = lazy_map(VoidFieldMap(false),ipos_to_val)
  ineg_to_v = Fill(VoidField(testitem(ipos_to_val),true),nineg)
  ipos_to_v, ineg_to_v
end

function pos_neg_data(
  ipos_to_val::AbstractArray{<:AbstractArray{<:Field}},i_to_iposneg::PosNegPartition)
  _pos_neg_data_basis(ipos_to_val,i_to_iposneg)
end

function pos_neg_data(
  ipos_to_val::AbstractArray{<:AbstractArray{<:Dof}},i_to_iposneg::PosNegPartition)
  _pos_neg_data_basis(ipos_to_val,i_to_iposneg)
end

function _pos_neg_data_basis(ipos_to_val,i_to_iposneg)
  nineg = length(i_to_iposneg.ineg_to_i)
  ipos_to_v = lazy_map(VoidBasisMap(false),ipos_to_val)
  ineg_to_v = Fill(VoidBasis(testitem(ipos_to_val),true),nineg)
  ipos_to_v, ineg_to_v
end

function pos_neg_data(
  ipos_to_val::AbstractArray{<:ArrayBlock},i_to_iposneg::PosNegPartition)
  nineg = length(i_to_iposneg.ineg_to_i)
  val = testitem(ipos_to_val)
  void = _similar_empty(val)
  ineg_to_val = Fill(void,nineg)
  ipos_to_val, ineg_to_val
end

function pos_neg_data(
  ipos_to_val::AbstractArray{<:Tuple{<:Any,<:Any}},i_to_iposneg::PosNegPartition)
  nineg = length(i_to_iposneg.ineg_to_i)
  val = testitem(ipos_to_val)
  void = _similar_empty(val)
  ineg_to_val = Fill(void,nineg)
  ipos_to_val, ineg_to_val
end

function _similar_empty(val::AbstractArray)
  zs = 0 .* size(val)
  void = similar(val,eltype(val),zs)
end

function _similar_empty(val::ArrayBlock)
  a = deepcopy(val)
  for i in eachindex(a)
    if a.touched[i]
      a.array[i] = _similar_empty(a.array[i])
    end
  end
  a
end

function _similar_empty(val::Tuple)
  a, b = val
  a1 = _similar_empty(a)
  b1 = _similar_empty(b)
  (a1,b1)
end


# "Compose" triangulations

struct CompositeTriangulation{Dc,Dp,A,B} <: Triangulation{Dc,Dp}
  rtrian::A
  dtrian::B
  function CompositeTriangulation(
    rtrian::Triangulation, dtrian::Triangulation)
    @assert num_point_dims(rtrian) == num_point_dims(dtrian)
    Dp = num_point_dims(rtrian)
    Dc = num_cell_dims(dtrian)
    #@assert get_active_model(rtrian) === get_background_model(dtrian)
    A = typeof(rtrian)
    B = typeof(dtrian)
    new{Dc,Dp,A,B}(rtrian,dtrian)
  end
end

get_background_model(t::CompositeTriangulation) = get_background_model(t.rtrian)
get_active_model(t::CompositeTriangulation) = get_active_model(t.dtrian)
get_grid(t::CompositeTriangulation) = get_grid(t.dtrian)
get_facet_normal(t::CompositeTriangulation) = get_facet_normal(t.dtrian)
function get_glue(t::CompositeTriangulation,::Val{D}) where D
  Dr = num_cell_dims(t.rtrian)
  rglue = get_glue(t.rtrian,Val(D))
  dglue = get_glue(t.dtrian,Val(Dr))
  _compose_glues(rglue,dglue)
end

function _compose_glues(rglue,dglue)
  nothing
end

function _compose_glues(rglue::FaceToFaceGlue,dglue::FaceToFaceGlue)
  rface_to_mface = rglue.tface_to_mface
  dface_to_rface = dglue.tface_to_mface
  dface_to_mface = collect(lazy_map(Reindex(rface_to_mface),dface_to_rface))
  rface_to_mface_map = rglue.tface_to_mface_map
  dface_to_rface_map = dglue.tface_to_mface_map
  dface_to_mface_map1 = lazy_map(Reindex(rface_to_mface_map),dface_to_rface)
  dface_to_mface_map = lazy_map(∘,dface_to_mface_map1,dface_to_rface_map)
  mface_to_dface = nothing
  FaceToFaceGlue(dface_to_mface,dface_to_mface_map,mface_to_dface)
end

"""
    struct GenericTriangulation{Dc,Dp,A,B,C} <: Triangulation{Dc,Dp}
    GenericTriangulation(grid, model=nothing, glue=(nothing,...))
"""
struct GenericTriangulation{Dc,Dp,A,B,C} <: Triangulation{Dc,Dp}
  grid::A
  model::B
  glue::C
  function GenericTriangulation(
    grid::Grid,
    model=nothing,
    glue=ntuple(i->nothing,num_cell_dims(grid)+1))
    Dc = num_cell_dims(grid)
    Dp = num_point_dims(grid)
    A = typeof(grid)
    B = typeof(model)
    C = typeof(glue)
    new{Dc,Dp,A,B,C}(grid,model,glue)
  end
end

get_grid(a::GenericTriangulation) = a.grid
get_glue(a::GenericTriangulation,::Val{D}) where D = a.glue[D+1]
function get_background_model(a::GenericTriangulation)
  @notimplementedif a.model === nothing "This triangulation object cannot be used to define a FE Space"
  a.model
end

struct TriangulationView{Dc,Dp,A,B} <: Triangulation{Dc,Dp}
  parent::A
  cell_to_parent_cell::B
  function TriangulationView(parent::Triangulation,cell_to_parent_cell::AbstractArray)
    Dc = num_cell_dims(parent)
    Dp = num_point_dims(parent)
    A = typeof(parent)
    B = typeof(cell_to_parent_cell)
    new{Dc,Dp,A,B}(parent,cell_to_parent_cell)
  end
end

Base.view(a::Triangulation,b::AbstractArray) = TriangulationView(a,b)

function TriangulationView(parent::Triangulation,parent_cell_to_mask::AbstractArray{Bool})
  cell_to_parent_cell = findall(collect1d(parent_cell_to_mask))
  TriangulationView(parent,cell_to_parent_cell)
end

function TriangulationView(parent::Triangulation,parent_cell_to_mask::AbstractVector{Bool})
  cell_to_parent_cell = findall(parent_cell_to_mask)
  TriangulationView(parent,cell_to_parent_cell)
end

function get_background_model(trian::TriangulationView)
  get_background_model(trian.parent)
end

function get_grid(trian::TriangulationView)
  view(get_grid(trian.parent),trian.cell_to_parent_cell)
end

function get_glue(t::TriangulationView,::Val{d}) where d
  parent = get_glue(t.parent,Val(d))
  parent === nothing && return nothing
  view(parent,t.cell_to_parent_cell)
end

function Base.view(glue::FaceToFaceGlue,ids::AbstractArray)
  tface_to_mface = lazy_map(Reindex(glue.tface_to_mface),ids)
  tface_to_mface_map = lazy_map(Reindex(glue.tface_to_mface_map),ids)
  if glue.mface_to_tface === nothing
    mface_to_tface = nothing
  else
    nmfaces = length(glue.mface_to_tface)
    mface_to_tface = PosNegPartition(tface_to_mface,Int32(nmfaces))
  end
  FaceToFaceGlue(tface_to_mface,tface_to_mface_map,mface_to_tface)
end

function get_facet_normal(trian::TriangulationView)
  restrict(get_facet_normal(trian.parent),trian.cell_to_parent_cell)
end

function get_cell_map(trian::TriangulationView)
  restrict(get_cell_map(trian.parent),trian.cell_to_parent_cell)
end<|MERGE_RESOLUTION|>--- conflicted
+++ resolved
@@ -145,27 +145,18 @@
   _restrict(model,get_grid(t),glue.tface_to_mface)
 end
 
-<<<<<<< HEAD
-abstract type TrianFaceModelFaceMapInjectivity end;
-struct Injective    <: TrianFaceModelFaceMapInjectivity end;
-struct NonInjective <: TrianFaceModelFaceMapInjectivity end;
-
-"""
-    BodyFittedTriangulation(model::DiscreteModel, grid::Grid, tface_to_mface)
-
-This is the most basic Triangulation, it represents a physical domain built
-using the faces of a DiscreteModel
-"""
-struct BodyFittedTriangulation{Dt,Dp,A,B,C,D<:TrianFaceModelFaceMapInjectivity} <: Triangulation{Dt,Dp}
-=======
-# This is the most basic Triangulation
-# It represents a physical domain built using the faces of a DiscreteModel
 struct BodyFittedTriangulation{Dt,Dp,A,B,C} <: Triangulation{Dt,Dp}
->>>>>>> d611c357
   model::A
   grid::B
   tface_to_mface::C
   injective::Bool
+
+  @doc """
+      BodyFittedTriangulation(model::DiscreteModel, grid::Grid, tface_to_mface)
+
+  This is the most basic Triangulation, it represents a physical domain built
+  using the faces of a DiscreteModel
+  """
   function BodyFittedTriangulation(model::DiscreteModel,grid::Grid,tface_to_mface)
     Dp = num_point_dims(model)
     @assert Dp == num_point_dims(grid)
@@ -173,27 +164,8 @@
     A = typeof(model)
     B = typeof(grid)
     C = typeof(tface_to_mface)
-<<<<<<< HEAD
-
-    # While we do not have a more definitive solution, we need to distinguish
-    # between injective and non-injective tface_to_mface maps.
-    # The inverse map, mface_to_tface, relies on PosNegPartition, which fails
-    # whenever the same mface is the image of more than one tface.
-    # In turn, I have required non-injective mappings for the computation of facet
-    # integrals on non-conforming cell interfaces.
-    if !(allunique(tface_to_mface))
-      tface_to_mface_injectivity = NonInjective()
-      D = typeof(tface_to_mface_injectivity)
-      new{Dt,Dp,A,B,C,D}(model,grid,tface_to_mface)
-    else
-      tface_to_mface_injectivity = Injective()
-      D = typeof(tface_to_mface_injectivity)
-      new{Dt,Dp,A,B,C,D}(model,grid,tface_to_mface)
-    end
-=======
     injective = isa(tface_to_mface,IdentityVector) || allunique(tface_to_mface)
     new{Dt,Dp,A,B,C}(model,grid,tface_to_mface,injective)
->>>>>>> d611c357
   end
 end
 
@@ -211,29 +183,13 @@
     # Case 2: The triangulation spans part of the model injectively
     mface_to_tface = PosNegPartition(trian.tface_to_mface,Int32(n_mfaces))
   else
-    # Case 3: The triangulation is non-injective, so we cannot map information 
+    # Case 3: The triangulation is non-injective, so we cannot map information
     # back to the model (1-way glue model -> triangulation)
     mface_to_tface = nothing
   end
   FaceToFaceGlue(trian.tface_to_mface,tface_to_mface_map,mface_to_tface)
 end
 
-<<<<<<< HEAD
-function get_glue(trian::BodyFittedTriangulation{Dt,Dp,A,B,C,NonInjective},::Val{Dt}) where {Dt,Dp,A,B,C}
-  tface_to_mface_map = Fill(GenericField(identity),num_cells(trian))
-  mface_to_tface = nothing
-  # Whenever tface_to_mface is non-injective, we currently avoid the computation of
-  # mface_to_tface, which relies on PosNegPartition. This is a limitation that we should
-  # face in the future on those scenarios on which we need mface_to_tface.
-  FaceToFaceGlue(trian.tface_to_mface,tface_to_mface_map,mface_to_tface)
-end
-
-#function get_glue(trian::BodyFittedTriangulation{Dt},::Val{Dm}) where {Dt,Dm}
-#  @notimplemented
-#end
-
-=======
->>>>>>> d611c357
 function Base.view(t::BodyFittedTriangulation,ids::AbstractArray)
   model = t.model
   grid = view(t.grid,ids)
@@ -337,8 +293,8 @@
 end
 
 # NOTE: The following is needed to properly extend FEFunctions, in cases where the FESpace
-# is defined on weird Triangulations (see e.g. issue #1085). 
-# The main purpose is to ensure we obtain operations of VoidBasis, not VoidField. I.e 
+# is defined on weird Triangulations (see e.g. issue #1085).
+# The main purpose is to ensure we obtain operations of VoidBasis, not VoidField. I.e
 # we want to dispatch down to `_pos_neg_data_basis` (see below).
 
 function extend(a::LazyArray{<:Fill{typeof(transpose)}},b::PosNegPartition)
@@ -353,13 +309,13 @@
   lazy_map(linear_combination,d1,d2)
 end
 
-function extend(a::LazyArray{<:Fill{<:Broadcasting{<:Operation}}},b::PosNegPartition) 
+function extend(a::LazyArray{<:Fill{<:Broadcasting{<:Operation}}},b::PosNegPartition)
   k = a.maps.value
   args = map(i->extend(i,b),a.args)
   lazy_map(k,args...)
 end
 
-function extend(a::LazyArray{<:Fill{<:Broadcasting{typeof(∘)}}},b::PosNegPartition) 
+function extend(a::LazyArray{<:Fill{<:Broadcasting{typeof(∘)}}},b::PosNegPartition)
   k = a.maps.value
   args = map(i->extend(i,b),a.args)
   lazy_map(k,args...)
