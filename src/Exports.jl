
macro publish(mod,name)
  quote
    using Gridap.$mod: $name; export $name
  end
end

# Reexport from LinearAlgebra (just for convenience)
using LinearAlgebra:  det, inv, tr, cross, dot, norm, ×, ⋅
export det, inv, tr, cross, dot, norm, ×, ⋅

@publish Helpers GridapType

@publish Algebra solve
@publish Algebra solve!
@publish Algebra symbolic_setup
@publish Algebra numerical_setup
@publish Algebra numerical_setup!
@publish Algebra LUSolver
@publish Algebra BackslashSolver
@publish Algebra zero_initial_guess
@publish Algebra NLSolver
@publish Algebra get_matrix
@publish Algebra get_vector
@publish Algebra jacobian
@publish Algebra hessian

@publish Arrays array_cache
@publish Arrays getindex!
@publish Arrays get_array
@publish Arrays lazy_map
@publish Arrays Reindex
@publish Arrays Broadcasting
@publish Arrays Operation
@publish Arrays print_op_tree
using Gridap.Arrays: ∑; export ∑

@publish TensorValues VectorValue
@publish TensorValues TensorValue
@publish TensorValues inner
@publish TensorValues outer
@publish TensorValues diagonal_tensor
@publish TensorValues num_components
@publish TensorValues num_indep_components
using Gridap.TensorValues: ⊙; export ⊙
using Gridap.TensorValues: ⊗; export ⊗

@publish Fields gradient
@publish Fields ∇
@publish Fields ∇∇
@publish Fields integrate
@publish Fields Point
@publish Fields evaluate
@publish Fields evaluate!
@publish Fields curl
@publish Fields laplacian
@publish Fields divergence
@publish Fields DIV
@publish Fields Δ
@publish Fields ε
@publish Fields symmetric_gradient

@publish ReferenceFEs is_simplex
@publish ReferenceFEs is_n_cube
@publish ReferenceFEs simplexify
@publish ReferenceFEs num_dims
@publish ReferenceFEs num_cell_dims
@publish ReferenceFEs num_point_dims
@publish ReferenceFEs VERTEX
@publish ReferenceFEs SEGMENT
@publish ReferenceFEs TRI
@publish ReferenceFEs QUAD
@publish ReferenceFEs TET
@publish ReferenceFEs HEX
@publish ReferenceFEs WEDGE
@publish ReferenceFEs PYRAMID
@publish ReferenceFEs is_first_order
@publish ReferenceFEs is_Q
@publish ReferenceFEs is_P
@publish ReferenceFEs is_S
@publish ReferenceFEs VERTEX1
@publish ReferenceFEs SEG2
@publish ReferenceFEs TRI3
@publish ReferenceFEs QUAD4
@publish ReferenceFEs TET4
@publish ReferenceFEs HEX8
@publish ReferenceFEs Polytope
@publish ReferenceFEs ReferenceFE
@publish ReferenceFEs Lagrangian
@publish ReferenceFEs RaviartThomas
@publish ReferenceFEs BDM
@publish ReferenceFEs Nedelec
@publish ReferenceFEs ModalC0
@publish ReferenceFEs lagrangian
@publish ReferenceFEs raviart_thomas
@publish ReferenceFEs bdm
@publish ReferenceFEs nedelec
@publish ReferenceFEs modalC0

@publish Geometry get_triangulation
@publish Geometry num_cells
@publish Geometry num_facets
@publish Geometry num_vertices
@publish Geometry num_edges
@publish Geometry num_faces
@publish Geometry Triangulation
@publish Geometry get_cell_coordinates
@publish Geometry get_cell_ref_coordinates
@publish Geometry get_cell_map
@publish Geometry get_glue
@publish Geometry CartesianGrid
@publish Geometry CartesianDiscreteModel
@publish Geometry DiscreteModel
@publish Geometry DiscreteModelFromFile
@publish Geometry num_tags
@publish Geometry num_entities
@publish Geometry get_grid
@publish Geometry get_face_labeling
@publish Geometry add_tag!
@publish Geometry add_tag_from_tags!
@publish Geometry BoundaryTriangulation
@publish Geometry SkeletonTriangulation
@publish Geometry InterfaceTriangulation
@publish Geometry Interior
@publish Geometry Boundary
@publish Geometry Skeleton
@publish Geometry Interface
@publish Geometry move_contributions
@publish Geometry get_background_model
@publish Geometry get_active_model

@publish CellData CellQuadrature
@publish CellData Measure
@publish CellData DomainStyle
@publish CellData ReferenceDomain
@publish CellData PhysicalDomain
@publish CellData get_cell_points
@publish CellData CellField
@publish CellData CellState
@publish CellData jump
@publish CellData mean
@publish CellData update_state!
@publish CellData get_normal_vector
@publish CellData get_tangent_vector
using Gridap.CellData: ∫; export ∫
@publish CellData get_cell_measure
@publish CellData get_physical_coordinate
@publish CellData DiracDelta

@publish FESpaces FESpace
@publish FESpaces TrialFESpace
@publish FESpaces TestFESpace
@publish FESpaces AffineFEOperator
@publish FESpaces LinearFESolver
@publish FESpaces get_free_dof_values
@publish FESpaces get_dirichlet_dof_values
@publish FESpaces num_dirichlet_dofs
@publish FESpaces num_free_dofs
@publish FESpaces num_dirichlet_tags
@publish FESpaces get_free_dof_ids
@publish FESpaces get_dirichlet_dof_ids
@publish FESpaces get_cell_dof_ids
@publish FESpaces get_cell_dof_values
@publish FESpaces get_fe_basis
@publish FESpaces get_trial_fe_basis
@publish FESpaces FEFunction
@publish FESpaces interpolate
@publish FESpaces interpolate_everywhere
@publish FESpaces interpolate_dirichlet
@publish FESpaces assemble_vector
@publish FESpaces assemble_matrix
@publish FESpaces assemble_matrix_and_vector
@publish FESpaces FEOperator
@publish FESpaces FESolver
@publish FESpaces SparseMatrixAssembler
@publish FESpaces FiniteElements
@publish FESpaces ConstantFESpace

@publish MultiField MultiFieldFESpace
@publish MultiField num_fields

@publish Visualization writevtk
@publish Visualization createvtk
@publish Visualization createpvd
@publish Visualization savepvd

@publish ODEs ∂t
@publish ODEs ∂tt
@publish ODEs ForwardEuler
@publish ODEs ThetaMethod
@publish ODEs MidPoint
@publish ODEs BackwardEuler
@publish ODEs GeneralizedAlpha1
@publish ODEs ButcherTableau
@publish ODEs available_tableaus
@publish ODEs RungeKutta
# @publish ODEs GeneralizedAlpha2
# @publish ODEs Newmark
@publish ODEs TransientTrialFESpace
@publish ODEs TransientMultiFieldFESpace
@publish ODEs TransientFEOperator
@publish ODEs TransientIMEXFEOperator
@publish ODEs TransientSemilinearFEOperator
@publish ODEs TransientQuasilinearFEOperator
@publish ODEs TransientLinearFEOperator

# Deprecated / removed

<<<<<<< HEAD
=======
export apply
function apply(args...)
  Helpers.@unreachable """\n
  Function apply has been removed and replaced by lazy_map.
  This error message will be deleted in future versions.
  """
end

export cell_measure
function cell_measure(args...)
  Helpers.@unreachable """\n
  Function cell_measure(a,b) has been removed and replaced by get_cell_measure(a).
  This error message will be deleted in future versions.
  """
end

export FETerm
function FETerm(args...)
  Helpers.@unreachable """\n
  Function FETerm has been removed. The API for specifying the weak form has changed significantly.
  See the gridap/Tutorials repo for some examples of how to use the new API.
  This error message will be deleted in future versions.
  """
end

export FEEnergy
function FEEnergy(args...)
  Helpers.@unreachable """\n
  Function FEEnergy has been removed. The API for specifying the weak form has changed significantly.
  See the gridap/Tutorials repo for some examples of how to use the new API.
  This error message will be deleted in future versions.
  """
end

export AffineFETerm
function AffineFETerm(args...)
  Helpers.@unreachable """\n
  Function AffineFETerm has been removed. The API for specifying the weak form has changed significantly.
  See the gridap/Tutorials repo for some examples of how to use the new API.
  This error message will be deleted in future versions.
  """
end

export LinearFETerm
function LinearFETerm(args...)
  Helpers.@unreachable """\n
  Function LinearFETerm has been removed. The API for specifying the weak form has changed significantly.
  See the gridap/Tutorials repo for some examples of how to use the new API.
  This error message will be deleted in future versions.
  """
end

export FESource
function FESource(args...)
  Helpers.@unreachable """\n
  Function FESource has been removed. The API for specifying the weak form has changed significantly.
  See the gridap/Tutorials repo for some examples of how to use the new API.
  This error message will be deleted in future versions.
  """
end

>>>>>>> d611c357
@publish FESpaces get_free_values
@publish FESpaces get_dirichlet_values<|MERGE_RESOLUTION|>--- conflicted
+++ resolved
@@ -204,71 +204,5 @@
 @publish ODEs TransientQuasilinearFEOperator
 @publish ODEs TransientLinearFEOperator
 
-# Deprecated / removed
-
-<<<<<<< HEAD
-=======
-export apply
-function apply(args...)
-  Helpers.@unreachable """\n
-  Function apply has been removed and replaced by lazy_map.
-  This error message will be deleted in future versions.
-  """
-end
-
-export cell_measure
-function cell_measure(args...)
-  Helpers.@unreachable """\n
-  Function cell_measure(a,b) has been removed and replaced by get_cell_measure(a).
-  This error message will be deleted in future versions.
-  """
-end
-
-export FETerm
-function FETerm(args...)
-  Helpers.@unreachable """\n
-  Function FETerm has been removed. The API for specifying the weak form has changed significantly.
-  See the gridap/Tutorials repo for some examples of how to use the new API.
-  This error message will be deleted in future versions.
-  """
-end
-
-export FEEnergy
-function FEEnergy(args...)
-  Helpers.@unreachable """\n
-  Function FEEnergy has been removed. The API for specifying the weak form has changed significantly.
-  See the gridap/Tutorials repo for some examples of how to use the new API.
-  This error message will be deleted in future versions.
-  """
-end
-
-export AffineFETerm
-function AffineFETerm(args...)
-  Helpers.@unreachable """\n
-  Function AffineFETerm has been removed. The API for specifying the weak form has changed significantly.
-  See the gridap/Tutorials repo for some examples of how to use the new API.
-  This error message will be deleted in future versions.
-  """
-end
-
-export LinearFETerm
-function LinearFETerm(args...)
-  Helpers.@unreachable """\n
-  Function LinearFETerm has been removed. The API for specifying the weak form has changed significantly.
-  See the gridap/Tutorials repo for some examples of how to use the new API.
-  This error message will be deleted in future versions.
-  """
-end
-
-export FESource
-function FESource(args...)
-  Helpers.@unreachable """\n
-  Function FESource has been removed. The API for specifying the weak form has changed significantly.
-  See the gridap/Tutorials repo for some examples of how to use the new API.
-  This error message will be deleted in future versions.
-  """
-end
-
->>>>>>> d611c357
 @publish FESpaces get_free_values
 @publish FESpaces get_dirichlet_values