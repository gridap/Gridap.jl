--- conflicted
+++ resolved
@@ -173,24 +173,13 @@
   k=f.maps.value
   lazy_map(k,df)
 end
-<<<<<<< HEAD
-function DIV(f::LazyArray{<:Fill{typeof(_transform_rt_shapefuns)}})
-  reffe_rt=f.args[1][1] # Assuming that we only have one type of cell
-  fsign_flip=f.args[3]
-  ϕrg  = get_shapefuns(reffe_rt)
-  ϕrgₖ = Fill(ϕrg,length(f))
-  div_ϕrg = Broadcasting(divergence)(ϕrg)
-  div_ϕrgₖ = Fill(div_ϕrg,length(f))
-=======
-function _DIV(f::LazyArray{<:Fill{Broadcasting{Operation{ContraVariantPiolaMap}}}})
+function DIV(f::LazyArray{<:Fill{Broadcasting{Operation{ContraVariantPiolaMap}}}})
   ϕrgₖ       = f.args[1]
   fsign_flip = f.args[4]
   div_ϕrgₖ = lazy_map(Broadcasting(divergence),ϕrgₖ)
->>>>>>> a9e1cdf2
   fsign_flip=lazy_map(Broadcasting(Operation(x->(-1)^x)), fsign_flip)
   lazy_map(Broadcasting(Operation(*)),fsign_flip,div_ϕrgₖ)
 end
-
 function DIV(a::LazyArray{<:Fill{typeof(linear_combination)}})
   i_to_basis = DIV(a.args[2])
   i_to_values = a.args[1]
