--- conflicted
+++ resolved
@@ -19,10 +19,6 @@
   for trian in get_domains(fuh)
     g = _change_argument(gradient,f,trian,uh)
     cell_u = get_cell_dof_values(uh)
-<<<<<<< HEAD
-    strian =
-=======
->>>>>>> 57536e9b
     glue = get_glue(trian,Val(num_cell_dims(get_triangulation(uh))))
     cell_id = _compute_cell_ids(uh,trian)
     cell_grad = autodiff_array_gradient(g,cell_u,cell_id)
