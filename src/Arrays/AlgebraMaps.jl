--- conflicted
+++ resolved
@@ -54,16 +54,13 @@
   c
 end
 
-<<<<<<< HEAD
+# MulAddMap: Cached version of `mul!(d,a,b,α,β)`
+
 """
     struct MulAddMap{T} <: Map
 
 Map for operation a,b,c -> LinearAlgepra.mul!(copy(c),a,b,`α`,`β`)
 """
-=======
-# MulAddMap: Cached version of `mul!(d,a,b,α,β)`
-
->>>>>>> d611c357
 struct MulAddMap{T} <: Map
   α::T
   β::T
@@ -83,13 +80,6 @@
   d
 end
 
-<<<<<<< HEAD
-"""
-    struct AddEntriesMap{F} <: Map
-
-[`Map`](@ref) for [`add_entries!`](@ref) where `F` is the combine function.
-"""
-=======
 function return_value(k::MulAddMap,a::ArrayBlock,b::ArrayBlock,c::ArrayBlock)
   x = return_value(*,a,b)
   return_value(+,x,c)
@@ -114,7 +104,11 @@
 
 # Assembly Maps: AddEntriesMap and TouchEntriesMap
 
->>>>>>> d611c357
+"""
+    struct AddEntriesMap{F} <: Map
+
+[`Map`](@ref) for [`add_entries!`](@ref) where `F` is the combine function.
+"""
 struct AddEntriesMap{F} <: Map
   combine::F
 end
@@ -270,10 +264,10 @@
 
 A map for solving local linear systems, relying on a factorization method.
 
-Given a left-hand-side matrix `mat` and a set of N right-hand-side arrays `lhs`, 
-returns an N-Tuple of arrays containing the solutions to the linear systems defined by 
-
-Each system is given by `A*x_i = b_i`, and the solution is computed as 
+Given a left-hand-side matrix `mat` and a set of N right-hand-side arrays `lhs`,
+returns an N-Tuple of arrays containing the solutions to the linear systems defined by
+
+Each system is given by `A*x_i = b_i`, and the solution is computed as
 `x_i = ldiv!(factorize!(A,pivot),b_i)`
 
 """
@@ -343,12 +337,12 @@
 
 A map for solving local constrained linear systems, relying on a factorization method.
 
-Given a left-hand-side 2x2 block matrix matrix`mat` and a set of 2xN right-hand-side arrays `lhs`, 
-returns an N-Tuple of arrays containing the solutions to the linear systems. 
+Given a left-hand-side 2x2 block matrix matrix`mat` and a set of 2xN right-hand-side arrays `lhs`,
+returns an N-Tuple of arrays containing the solutions to the linear systems.
 
 Each system is given by `A*[x_i; λ_i] = b_i`, where `A = [App, Aλp; Apλ, 0]` is the
-augmented matrix, and `b_i = [Bp; Bλ]` is the right-hand side vector. The solution is 
-computed using a penalty method, as `x_i = ldiv!(factorize!(C,pivot),d_i)` with 
+augmented matrix, and `b_i = [Bp; Bλ]` is the right-hand side vector. The solution is
+computed using a penalty method, as `x_i = ldiv!(factorize!(C,pivot),d_i)` with
 `C = App + μT * Apλ * Aλp` and `d_i = Bp + μT * Apλ * Bλ`, where `μT` is a penalty parameter.
 The penalty parameter μT is heuristically chosen as `μT = norm(App)/norm(Apλ*Aλp)`.
 
@@ -378,10 +372,10 @@
   else
     μT = tr(App)/norm(Apλ*Aλp) # Multiple constraints
   end
-  
+
   # App = App + μT * Apλ * Aλp
   mul!(App, Apλ, Aλp, μT, 1)
-  
+
   # Bp = Bp + μT * Apλ * Bλ
   mul!(Bp, Apλ, Bλ, μT, 1)
 
@@ -405,10 +399,10 @@
   else
     μT = tr(App)/norm(Apλ*Aλp) # Multiple constraints
   end
-  
+
   # App = App + μT * Apλ * Aλp
   mul!(App, Apλ, Aλp, μT, 1)
-  
+
   # BpΩ = BpΩ + μT * Apλ * BλΩ
   mul!(BpΩ, Apλ, BλΩ, μT, 1)
 
