
abstract type AdaptivityGlueType end
struct RefinementGlue <: AdaptivityGlueType end
struct MixedGlue <: AdaptivityGlueType end

"""
<<<<<<< HEAD
Glue containing the map between two nested triangulations. The contained datastructures will 
depend on the type of glue. There are two types of `AdaptivityGlue`: 

- `RefinementGlue` :: All cells in the new mesh are children of cells in the old mesh. I.e given 
  a new cell, it is possible to find a single old cell containing it (the new cell might be exactly
  the old cell if no refinement).
- `MixedGlue` :: Some cells in the new mesh are children of cells in the old mesh, while others are
  parents of cells in the old mesh. 

Contains: 

- `n2o_faces_map` :: Given a new face gid, returns
  - if fine, the gid of the old face containing it.
  - if coarse, the gids of its children (in child order)
- `n2o_cell_to_child_id` :: Given a new cell gid, returns 
  - if fine, the local child id within the (old) coarse cell containing it.
  - if coarse, -1
- `refinement_rules` :: Array conatining the `RefinementRule` used for each coarse cell.
=======
Adaptivity glue between two nested triangulations:

- `n2o_faces_map`       : Given a new face gid, returns 
        A) if fine, the gid of the old face containing it.
        B) if coarse, the gids of its children (in child order)
- `n2o_cell_to_child_id`: Given a new cell gid, returns 
        A) if fine, the local child id within the (old) coarse cell containing it.
        B) if coarse, a list of local child ids of the (old) cells containing it.
- `refinement_rules`    : RefinementRule used for each coarse cell.
>>>>>>> 91c9d258
"""
struct AdaptivityGlue{GT,Dc,A,B,C,D,E} <: GridapType
  n2o_faces_map        :: A
  n2o_cell_to_child_id :: B
  refinement_rules     :: C
  o2n_faces_map        :: D
  is_refined           :: E
  function AdaptivityGlue(GT::AdaptivityGlueType,
    n2o_faces_map::Vector{<:Union{AbstractVector{<:Integer},Table{<:Integer}}},
    n2o_cell_to_child_id::Union{AbstractVector{<:Integer},Table{<:Integer}},
    refinement_rules::AbstractVector{<:RefinementRule})

    if (isa(GT,MixedGlue))
      @assert isa(n2o_faces_map,Vector{<:Table{<:Integer}})
      @assert isa(n2o_cell_to_child_id,Table{<:Integer})
    else
      @assert isa(n2o_faces_map,Vector{<:AbstractVector{<:Integer}})
      @assert isa(n2o_cell_to_child_id,AbstractVector{<:Integer})
    end
    Dc = length(n2o_faces_map)-1
    is_refined    = select_refined_cells(n2o_faces_map[Dc+1])
    o2n_faces_map = get_o2n_faces_map(n2o_faces_map[Dc+1])
    A = typeof(n2o_faces_map)
    B = typeof(n2o_cell_to_child_id)
    C = typeof(refinement_rules)
    D = typeof(o2n_faces_map)
    E = typeof(is_refined)
    new{typeof(GT),Dc,A,B,C,D,E}(n2o_faces_map,n2o_cell_to_child_id,refinement_rules,o2n_faces_map,is_refined)
  end
end

function AdaptivityGlue(n2o_faces_map::Vector{<:Union{AbstractVector{<:Integer},Table{<:Integer}}},
                        n2o_cell_to_child_id::Union{AbstractVector{<:Integer},Table{<:Integer}},
                        refinement_rules::AbstractVector{<:RefinementRule})
  is_refined = select_refined_cells(n2o_faces_map[end])
  GT = all(is_refined) ? RefinementGlue : MixedGlue
  AdaptivityGlue(GT(),n2o_faces_map,n2o_cell_to_child_id,refinement_rules)
end

function AdaptivityGlue(n2o_faces_map,n2o_cell_to_child_id,refinement_rule::RefinementRule)
  n_old  = maximum(n2o_faces_map[end])
  rrules = Fill(refinement_rule,n_old)
  return AdaptivityGlue(n2o_faces_map,n2o_cell_to_child_id,rrules)
end

select_refined_cells(n2o_cell_map::Vector) = Fill(true,length(n2o_cell_map))
select_refined_cells(n2o_cell_map::Table) = map(x -> length(x) == 1, n2o_cell_map)

"""
For each fine cell, returns Φ st. x_coarse = ϕ(x_fine)
"""
function get_n2o_reference_coordinate_map(g::AdaptivityGlue{RefinementGlue})
  rrules    = get_new_cell_refinement_rules(g)
  cell_maps = lazy_map(Geometry.get_cell_map,rrules)
  return lazy_map(getindex,cell_maps,g.n2o_cell_to_child_id)
end

function get_n2o_reference_coordinate_map(g::AdaptivityGlue{MixedGlue})
  @notimplemented
end

"""
  Given a map from new cells to old cells, computes the inverse map.
  In the general case (refinement+coarsening), the n2o map is a Table, 
  but the algorithm is optimized for Vectors (refinement only).
"""
function get_o2n_faces_map(ncell_to_ocell::Table{T}) where {T<:Integer}
  nC = maximum(ncell_to_ocell.data)
  
  ptrs = fill(0,nC+1)
  for ccell in ncell_to_ocell.data
    ptrs[ccell+1] += 1
  end
  Arrays.length_to_ptrs!(ptrs)

  data = Vector{Int}(undef,ptrs[end]-1)
  for fcell = 1:length(ncell_to_ocell.ptrs)-1
    for j = ncell_to_ocell.ptrs[fcell]:ncell_to_ocell.ptrs[fcell+1]-1
      ccell = ncell_to_ocell.data[j]
      data[ptrs[ccell]] = fcell
      ptrs[ccell] += 1
    end
  end
  Arrays.rewind_ptrs!(ptrs)

  ocell_to_ncell = Table(data,ptrs)
  return ocell_to_ncell
end

function get_o2n_faces_map(ncell_to_ocell::Vector{T}) where {T<:Integer}
  (length(ncell_to_ocell) == 0) && (return Table(T[],T[]))

  nC = maximum(ncell_to_ocell)
  nF = length(ncell_to_ocell)

  ptrs = fill(0,nC+1)
  for iF in 1:nF
    iC = ncell_to_ocell[iF]
    ptrs[iC+1] += 1
  end
  length_to_ptrs!(ptrs)

  cnts = fill(0,nC)
  data = fill(zero(T),ptrs[end])
  for iF in 1:nF
    iC = ncell_to_ocell[iF]
    data[ptrs[iC]+cnts[iC]] = iF
    cnts[iC] += 1
  end

  ocell_to_ncell = Table(data,ptrs)
  return ocell_to_ncell
end

function get_new_cell_refinement_rules(g::AdaptivityGlue{<:RefinementGlue})
  old_rrules = g.refinement_rules
  n2o_faces_map = g.n2o_faces_map[end]
  return lazy_map(Reindex(old_rrules),n2o_faces_map)
end

function get_new_cell_refinement_rules(g::AdaptivityGlue{<:MixedGlue})
  old_rrules = g.refinement_rules
  n2o_faces_map = g.n2o_faces_map[end]
  new_idx = lazy_map(Reindex(n2o_faces_map.data),n2o_faces_map.ptrs[1:end-1])
  return lazy_map(Reindex(old_rrules), new_idx)
end

function get_old_cell_refinement_rules(g::AdaptivityGlue)
  return g.refinement_rules
end

# Data re-indexing

function f2c_reindex(fine_data,g::AdaptivityGlue)
  ccell_to_fcell = g.o2n_faces_map
  return _reindex(fine_data,ccell_to_fcell)
end

function c2f_reindex(coarse_data,g::AdaptivityGlue{GT,Dc}) where {GT,Dc}
  fcell_to_ccell = g.n2o_faces_map[Dc+1]
  return _reindex(coarse_data,fcell_to_ccell)
end

f2c_reindex(a::CellDatum,g::AdaptivityGlue) = f2c_reindex(CellData.get_data(a),g::AdaptivityGlue)
c2f_reindex(a::CellDatum,g::AdaptivityGlue) = c2f_reindex(CellData.get_data(a),g::AdaptivityGlue)

function _reindex(data,idx::Table)
  m = Reindex(data)
  return Table(lazy_map(m,idx.data),idx.ptrs)
end

function _reindex(data,idx::Vector)
  m = Reindex(data)
  return lazy_map(m,idx)
end


# New to old face glues 

function get_d_to_fface_to_cface(::AdaptivityGlue,::GridTopology,::GridTopology)
  @notimplemented
end

"
 For each child/fine face, returns the parent/coarse face containing it. The parent 
 face might have higher dimension. 

 Returns two arrays: 
  - [dimension][fine face gid] -> coarse parent face gid
  - [dimension][fine face gid] -> coarse parent face dimension
"
function get_d_to_fface_to_cface(glue::AdaptivityGlue{<:RefinementGlue},
                                 ctopo::GridTopology{Dc},
                                 ftopo::GridTopology{Dc}) where Dc

  # Local data for each coarse cell, at the RefinementRule level
  rrules = Adaptivity.get_old_cell_refinement_rules(glue)
  ccell_to_d_to_faces = lazy_map(rr->map(d->Geometry.get_faces(get_grid_topology(rr.ref_grid),Dc,d),0:Dc),rrules)
  ccell_to_d_to_fface_to_parent_face = lazy_map(get_d_to_face_to_parent_face,rrules)

  # Global data, concerning the complete meshes
  ccell_to_fcell = glue.o2n_faces_map
  d_to_ccell_to_cface = map(d->Geometry.get_faces(ctopo,Dc,d),0:Dc)
  d_to_fcell_to_fface = map(d->Geometry.get_faces(ftopo,Dc,d),0:Dc)

  d_to_fface_to_cface = [fill(Int32(0),num_faces(ftopo,d)) for d in 0:Dc]
  d_to_fface_to_cface_dim = [fill(Int32(0),num_faces(ftopo,d)) for d in 0:Dc]

  # For each coarse cell
  for ccell in 1:num_cells(ctopo)
    local_d_to_fface_to_parent_face,
      local_d_to_fface_to_parent_dim = ccell_to_d_to_fface_to_parent_face[ccell]
    # For each fine subcell:
    # child_id -> Local Id of the fine cell within the refinement rule (ccell)
    for (child_id,fcell) in enumerate(ccell_to_fcell[ccell])
      # For each fine face on the fine subcell: 
      # d     -> Dimension of the fine face
      # iF    -> Local Id of the fine face within the fine cell
      # fface -> Global Id of the fine face 
      for d in 0:Dc
        for (iF,fface) in enumerate(d_to_fcell_to_fface[d+1][fcell])
          # Local Id of the fine face within the refinement rule
          fface_child_id = ccell_to_d_to_faces[ccell][d+1][child_id][iF]
          # Local Id of the coarse parent face within the coarse cell
          parent    = local_d_to_fface_to_parent_face[d+1][fface_child_id]

          # Global Id of the coarse parent face, and it's dimension
          cface_dim = local_d_to_fface_to_parent_dim[d+1][fface_child_id]
          cface     = d_to_ccell_to_cface[cface_dim+1][ccell][parent]
          d_to_fface_to_cface[d+1][fface] = cface
          d_to_fface_to_cface_dim[d+1][fface] = cface_dim
        end
      end
    end
  end

  return (d_to_fface_to_cface,d_to_fface_to_cface_dim)
end

# FaceLabeling refinement

function _refine_face_labeling(coarse_labeling::FaceLabeling,
                               glue  :: AdaptivityGlue,
                               ctopo :: GridTopology,
                               ftopo :: GridTopology)
  d_to_fface_to_cface,
    d_to_fface_to_cface_dim = get_d_to_fface_to_cface(glue,ctopo,ftopo)

  return _refine_face_labeling(coarse_labeling,d_to_fface_to_cface,d_to_fface_to_cface_dim)
end

function _refine_face_labeling(coarse_labeling::FaceLabeling,
                               d_to_fface_to_cface,
                               d_to_fface_to_cface_dim)
  tag_to_name = copy(coarse_labeling.tag_to_name)
  tag_to_entities = copy(coarse_labeling.tag_to_entities)
  
  Dc = num_dims(coarse_labeling)
  d_to_dface_to_entity = Vector{Vector{Int32}}(undef,Dc+1)
  for d in 0:Dc
    nF = length(d_to_fface_to_cface[d+1])
    dface_to_entity = Vector{Int32}(undef,nF)
  
    for fface in 1:nF
      cface = d_to_fface_to_cface[d+1][fface]
      cface_dim = d_to_fface_to_cface_dim[d+1][fface]

      cface_entity = coarse_labeling.d_to_dface_to_entity[cface_dim+1][cface]
      dface_to_entity[fface] = cface_entity
    end
  
    d_to_dface_to_entity[d+1] = dface_to_entity
  end
  
  return Geometry.FaceLabeling(d_to_dface_to_entity,tag_to_entities,tag_to_name)  
end<|MERGE_RESOLUTION|>--- conflicted
+++ resolved
@@ -4,7 +4,6 @@
 struct MixedGlue <: AdaptivityGlueType end
 
 """
-<<<<<<< HEAD
 Glue containing the map between two nested triangulations. The contained datastructures will 
 depend on the type of glue. There are two types of `AdaptivityGlue`: 
 
@@ -21,19 +20,8 @@
   - if coarse, the gids of its children (in child order)
 - `n2o_cell_to_child_id` :: Given a new cell gid, returns 
   - if fine, the local child id within the (old) coarse cell containing it.
-  - if coarse, -1
+  - if coarse, a list of local child ids of the (old) cells containing it.
 - `refinement_rules` :: Array conatining the `RefinementRule` used for each coarse cell.
-=======
-Adaptivity glue between two nested triangulations:
-
-- `n2o_faces_map`       : Given a new face gid, returns 
-        A) if fine, the gid of the old face containing it.
-        B) if coarse, the gids of its children (in child order)
-- `n2o_cell_to_child_id`: Given a new cell gid, returns 
-        A) if fine, the local child id within the (old) coarse cell containing it.
-        B) if coarse, a list of local child ids of the (old) cells containing it.
-- `refinement_rules`    : RefinementRule used for each coarse cell.
->>>>>>> 91c9d258
 """
 struct AdaptivityGlue{GT,Dc,A,B,C,D,E} <: GridapType
   n2o_faces_map        :: A
