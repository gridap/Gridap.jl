--- conflicted
+++ resolved
@@ -51,25 +51,15 @@
 
 # Model Adaptation
 
-<<<<<<< HEAD
-# Handle the user's requested choice for refinement
-function string_to_refinement(refinement_method::String, model)
-  refinement_method == "red_green" && return RedGreenRefinement()
-  refinement_method == "nvb" && return NVBRefinement(model)
-  error("refinement_method $refinement_method not recognized")
-end
-
 function string_to_coarsening(coarsening_method::String, model)
   coarsening_method == "nvb" && return NVBCoarsening(model)
 end
 
-=======
 """
   function refine(model::DiscreteModel,args...;kwargs...) :: AdaptedDiscreteModel
 
   Returns an `AdaptedDiscreteModel` that is the result of refining the given `DiscreteModel`.
 """
->>>>>>> 109cac82
 function refine(model::DiscreteModel,args...;kwargs...) :: AdaptedDiscreteModel
   @abstractmethod
 end
@@ -88,9 +78,7 @@
   @abstractmethod
 end
 
-<<<<<<< HEAD
 function coarsen(model::UnstructuredDiscreteModel,args...;coarsening_method="nvb",kwargs...)
-  println("Entering first coarsen")
   return coarsen(string_to_coarsening(coarsening_method, model),model,args...;kwargs...)
 end
 
@@ -99,14 +87,12 @@
   return AdaptedDiscreteModel(coarse_model.model,model,coarse_model.glue)
 end
 
-=======
 """
   function adapt(model::DiscreteModel,args...;kwargs...) :: AdaptedDiscreteModel
 
   Returns an `AdaptedDiscreteModel` that is the result of adapting (mixed coarsening and refining)
   the given `DiscreteModel`.
 """
->>>>>>> 109cac82
 function adapt(model::DiscreteModel,args...;kwargs...) :: AdaptedDiscreteModel
   @abstractmethod
 end
@@ -124,8 +110,6 @@
   @abstractmethod
 end
 
-<<<<<<< HEAD
-=======
 # Handle the user's requested choice for refinement
 function string_to_refinement(refinement_method::String, model)
   refinement_method == "red_green" && return RedGreenRefinement()
@@ -135,7 +119,6 @@
   error("refinement_method $refinement_method not recognized")
 end
 
->>>>>>> 109cac82
 function refine(model::UnstructuredDiscreteModel,args...;refinement_method="red_green",kwargs...)
   return refine(string_to_refinement(refinement_method, model),model,args...;kwargs...)
 end
