--- conflicted
+++ resolved
@@ -53,13 +53,8 @@
 
   nl_cache = solve!(uf,solver.nls,nlop,nl_cache)
 
-<<<<<<< HEAD
   if 0.0 < θ[1] < 1.0
-    uf = uf .* (1.0 ./θ_vec) .- u0 .* ((1 .-θ_vec) ./θ_vec)
-=======
-  if 0.0 < solver.θ < 1.0
-    @. uf = uf * (1.0/solver.θ) - u0 * ((1-solver.θ)/solver.θ)
->>>>>>> 5d2d5e72
+    @. uf = uf .* (1.0 ./θ_vec) .- u0 .* ((1 .-θ_vec) ./θ_vec)
   end
 
   cache = (ode_cache, vθ, nl_cache)
@@ -86,24 +81,14 @@
 function residual!(b::AbstractVector,op::ThetaMethodNonlinearOperator,x::AbstractVector)
   uθ = x
   vθ = op.vθ
-<<<<<<< HEAD
-  vθ = (x-op.u0)./(op.dtθ)
-=======
-  @. vθ = (x - op.u0) / op.dtθ
->>>>>>> 5d2d5e72
+  @. vθ = (x-op.u0)./(op.dtθ)
   residual!(b,op.odeop,op.tθ,(uθ,vθ),op.ode_cache)
 end
 
 function jacobian!(A::AbstractMatrix,op::ThetaMethodNonlinearOperator,x::AbstractVector)
-<<<<<<< HEAD
   uF = x
   vθ = op.vθ
-  vθ = (x-op.u0)./(op.dtθ)
-=======
-  uF  = x
-  vθ  = op.vθ
-  @. vθ = (x - op.u0) / op.dtθ
->>>>>>> 5d2d5e72
+  @. vθ = (x-op.u0)./(op.dtθ)
   z = zero(eltype(A))
   fillstored!(A,z)
   jacobians!(A,op.odeop,op.tθ,(uF,vθ),(1.0, 1/minimum(op.dtθ)),op.ode_cache)
