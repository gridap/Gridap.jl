--- conflicted
+++ resolved
@@ -31,17 +31,10 @@
   # Create cache if not there
   if cache === nothing
     ode_cache = allocate_cache(op)
-<<<<<<< HEAD
     ui = similar(u0)
     ki = Vector{typeof(u0)}()
     sizehint!(ki,s)
     [push!(ki,similar(u0)) for i in 1:s]
-=======
-    vi = similar(u0)
-    ui = Vector{typeof(u0)}()
-    sizehint!(ui,s-1)
-    [push!(ui,similar(u0)) for i in 1:s-1]
->>>>>>> 70a3a5aa
     rhs = similar(u0)
     if (s>1)
       u_aux = ui[1] # auxiliar variable to store the sum of stages
@@ -51,7 +44,6 @@
     nls_stage_cache = nothing
     nls_update_cache = nothing
   else
-<<<<<<< HEAD
     ode_cache, ui, ki, rhs, nls_stage_cache, nls_update_cache = cache
   end
 
@@ -62,13 +54,6 @@
 
   # Create RKNL stage operator
   nlop_stage = RungeKuttaStageNonlinearOperator(op,t0,dt,u0,ode_cache,ui,ki,rhs,0,a)
-=======
-    ode_cache, vi, ui, u_aux, rhs, nls_stage_cache, nls_update_cache = cache
-  end
-
-  # Create RKNL stage operator
-  nlop_stage = RungeKuttaStageNonlinearOperator(op,t0,dt,u0,ode_cache,vi,u_aux,rhs,0,a)
->>>>>>> 70a3a5aa
 
   # Compute intermediate stages
   for i in 1:s
@@ -81,22 +66,14 @@
     # solve at stage i
     nls_stage_cache = solve!(uf,solver.nls_stage,nlop_stage,nls_stage_cache)
 
-<<<<<<< HEAD
     # Update stage unknown
     @. nlop_stage.ki[i] = uf
-=======
-    # Store stage unknown
-    if (i<s)
-      @. ui[i] = uf
-    end
->>>>>>> 70a3a5aa
 
   end
 
   # Update final time
   tf = t0+dt
 
-<<<<<<< HEAD
   # Update final solution
   @. uf = u0
   for i in 1:s
@@ -105,29 +82,6 @@
 
   # Update final cache
   cache = (ode_cache, ui, ki, rhs, nls_stage_cache, nls_update_cache)
-=======
-  # Skip final update if not necessary
-  if !(c[s]==1.0 && a[s,:] == b)
-
-    # Operate with stages solution
-    @. u_aux = b[1]*ui[1]  # u_aux points to ui[1], this needs to be done first
-    @. u_aux += b[s]*uf
-    for i in 2:s-1
-      @. u_aux += b[i]*ui[i]
-    end
-
-    # Create RKNL final update operator
-    ode_cache = update_cache!(ode_cache,op,tf)
-    nlop_update = RungeKuttaUpdateNonlinearOperator(op,tf,dt,u0,ode_cache,vi,u_aux,rhs,s,b)
-
-    # solve at final update
-    nls_update_cache = solve!(uf,solver.nls_update,nlop_update,nls_update_cache)
-
-  end
-
-  # Update final cache
-  cache = (ode_cache, vi, ui, u_aux, rhs, nls_stage_cache, nls_update_cache)
->>>>>>> 70a3a5aa
 
   return (uf,tf,cache)
 
@@ -145,41 +99,14 @@
   dt::Float64
   u0::AbstractVector
   ode_cache
-<<<<<<< HEAD
   ui::AbstractVector
   ki::Vector{AbstractVector}
-=======
-  vi::AbstractVector
-  ui::Union{AbstractVector,Nothing}
->>>>>>> 70a3a5aa
   rhs::AbstractVector
   i::Int
   a::Matrix
 end
 
 """
-<<<<<<< HEAD
-=======
-Nonlinear operator that represents the Runge-Kutta nonlinear operator at the
-final updated of a given time step, i.e., A(t,u_f,(u_f-u_n)/dt)
-"""
-mutable struct RungeKuttaUpdateNonlinearOperator <: RungeKuttaNonlinearOperator
-  odeop::ODEOperator
-  ti::Float64
-  dt::Float64
-  u0::AbstractVector
-  ode_cache
-  vi::AbstractVector
-  ui::AbstractVector
-  rhs::AbstractVector
-  s::Int
-  b::Vector{Number}
-end
-
-
-
-"""
->>>>>>> 70a3a5aa
 Compute the residual of the Runge-Kutta nonlinear operator at stage i.
 ```math
 A(t,ui,ki) = M(ti) ki - f(u₀ + ∑_{j<=i} Δt * a_ij * kj, tj) = 0
@@ -227,7 +154,6 @@
 end
 
 function rhs!(op::RungeKuttaStageNonlinearOperator, x::AbstractVector)
-<<<<<<< HEAD
   u = op.ui
   @. u = op.u0
   for j in 1:op.i-1
@@ -235,21 +161,6 @@
   end
   @. u = u + op.dt * op.a[op.i,op.i] * x
   rhs!(op.rhs,op.odeop,op.ti,(u,x),op.ode_cache)
-=======
-  v = op.vi
-  @. v = (x-op.u0)/(op.dt)
-  u = op.a[op.i,op.i] * x
-  if (op.i>1)
-    @. u += op.ui
-  end
-  rhs!(op.rhs,op.odeop,op.ti,(u,v),op.ode_cache)
-end
-
-function rhs!(op::RungeKuttaUpdateNonlinearOperator, x::AbstractVector)
-  v = op.vi
-  @. v = (x-op.u0)/(op.dt)
-  rhs!(op.rhs,op.odeop,op.ti,(op.ui,v),op.ode_cache)
->>>>>>> 70a3a5aa
 end
 
 function lhs!(b::AbstractVector, op::RungeKuttaNonlinearOperator, x::AbstractVector)
@@ -258,17 +169,8 @@
   lhs!(b,op.odeop,op.ti,(u,x),op.ode_cache)
 end
 
-<<<<<<< HEAD
 function update!(op::RungeKuttaNonlinearOperator,ti::Float64,i::Int)
   op.ti = ti
-=======
-function update!(op::RungeKuttaStageNonlinearOperator,ti::Float64,ui::AbstractVector,i::Int)
-  op.ti = ti
-  if (i>1)
-    op.ui = op.a[i,i-1]*ui[i-1]
-    [@. op.ui += op.a[i,j]*ui[j] for j in 1:i-2]
-  end
->>>>>>> 70a3a5aa
   op.i = i
 end
 
