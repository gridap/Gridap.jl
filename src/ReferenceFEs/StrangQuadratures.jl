<<<<<<< HEAD

"""
    struct Strang <: QuadratureName

Strang quadrature rule for simplices.

# Constructor:

    Quadrature(p::Polytope,strang,degree::Integer;T::Type{<:AbstractFloat}=Float64)
"""
=======
>>>>>>> d5f17a94
struct Strang <: QuadratureName end

"""
    const strang = Strang()
"""
const strang = Strang()

# Partially adapted from
# https://github.com/FEniCS/basix/blob/main/cpp/basix/quadrature.cpp

function Quadrature(
  p::Polytope, ::Strang, degree::Integer; T::Type{<:AbstractFloat}=Float64
)
  if p == TRI
    wx = _strang_quad_tri(degree; T)
    polyname = "triangle"
  elseif p == TET
    wx = _strang_quad_tet(degree; T)
    polyname = "tetrahedron"
  else
    msg = """\n
    `strang` quadrature rule only available for triangles and tetrahedra.
    Use `duffy` for other simplices, and `tensor_product` for n-cubes.
    """
    error(msg)
  end
  coords, weights = _weightcoords_to_coord_weights(p, wx, T)
  name = "Strang quadrature of degree $degree on the reference $(polyname)."
  GenericQuadrature(coords, weights, name)
end

function maxdegree(p::Polytope, ::Strang)
  if p == TRI
    11
  elseif p == TET
    5
  else
    0
  end
end

#######
# TRI #
#######
function _strang_quad_tri(degree; T::Type{<:AbstractFloat}=Float64)
  maxdegree = 11
  if degree > maxdegree
    msg = """\n
    `strang` quadrature rule only available up to degree $(maxdegree) on a triangle.
    Use `duffy` instead.
    """
    error(msg)
  end

  data1 = zero(T) # w (1/3, 1/3)
  data2 = Tuple{T,T,T}[] # w (s, t) (t, s) (t, t)
  data3 = Tuple{T,T,T,T}[] # w (s, t) (t, s) (s, u) (u, s) (t, u) (u, t)

  if degree in (0, 1)
    data1 = 1 / 2
  elseif degree == 2
    data2 = [
      (1 / 6, 2 / 3, 1 / 6)
    ]
  elseif degree == 3
    data1 = -27 / 96
    data2 = [
      (25 / 96, 3 / 5, 1 / 5)
    ]
  elseif degree == 4
    data2 = [
      (0.054975871827661, 0.816847572980459, 0.091576213509771),
      (0.1116907948390055, 0.108103018168070, 0.445948490915965),
    ]
  elseif degree == 5
    s = sqrt(15)
    data1 = 0.1125
    data2 = [
      ((155 - s) / 2400, (9 + 2 * s) / 21, (6 - s) / 21),
      ((155 + s) / 2400, (9 - 2 * s) / 21, (6 + s) / 21),
    ]
  elseif degree == 6
    data2 = [
      (0.0254224531851035, 0.873821971016996, 0.063089014491502)
      (0.0583931378631895, 0.501426509658179, 0.249286745170910)
    ]
    data3 = [
      (0.041425537809187, 0.053145049844816, 0.310352451033785, 0.636502499121399)
    ]
  elseif degree == 7
    data1 = -0.149570044467670 / 2
    data2 = [
      (0.175615257433204 / 2, 0.479308067841923, 0.260345966079038),
      (0.053347235608839 / 2, 0.869739794195568, 0.065130102902216)
    ]
    data3 = [
      (0.077113760890257 / 2, 0.638444188569809, 0.312865496004875, 0.048690315425316)
    ]
  elseif degree in (8, 9)
    data1 = 0.09713579628279610 / 2
    data2 = [
      (0.03133470022713983 / 2, 0.02063496160252593, 0.4896825191987370),
      (0.07782754100477543 / 2, 0.1258208170141290, 0.4370895914929355),
      (0.07964773892720910 / 2, 0.6235929287619356, 0.1882035356190322),
      (0.02557767565869810 / 2, 0.9105409732110941, 0.04472951339445297),
    ]
    data3 = [
      (0.04328353937728940 / 2, 0.7411985987844980, 0.03683841205473626, 0.22196298916076573)
    ]
  elseif degree in (10, 11)
    data1 = 0.08797730116222190 / 2.0
    data2 = [
      (0.008744311553736190 / 2, 0.9480217181434233, 0.02598914092828833),
      (0.03808157199393533 / 2, 0.8114249947041546, 0.09428750264792270),
      (0.01885544805613125 / 2, 0.01072644996557060, 0.4946367750172147),
      (0.07215969754474100 / 2, 0.5853132347709715, 0.2073433826145142),
      (0.06932913870553720 / 2, 0.1221843885990187, 0.4389078057004907),
    ]
    data3 = [
      (0.04105631542928860 / 2, 0.6779376548825902, 0.04484167758913055, 0.27722066752827925),
      (0.007362383783300573 / 2, 0.8588702812826364, 0.0, 0.1411297187173636)
    ]
  else
    @unreachable
  end

  n = !iszero(data1) + 3 * length(data2) + 6 * length(data3)
  wx = Array{Float64,2}(undef, n, 3)

  r = 1
  if !iszero(data1)
    wx[r, 1] = data1
    wx[r, 2] = 1 / 3
    wx[r, 3] = 1 / 3
    r += 1
  end
  for (w, s, t) in data2
    for (x, y) in ((s, t), (t, s), (t, t))
      wx[r, 1] = w
      wx[r, 2] = x
      wx[r, 3] = y
      r += 1
    end
  end
  for (w, s, t, u) in data3
    for (x, y) in ((s, t), (t, s), (s, u), (u, s), (t, u), (u, t))
      wx[r, 1] = w
      wx[r, 2] = x
      wx[r, 3] = y
      r += 1
    end
  end

  wx
end

#######
# TET #
#######
function _strang_quad_tet(degree; T::Type{<:AbstractFloat}=Float64)
  maxdegree = 5
  if degree > maxdegree
    msg = """\n
    `strang` quadrature rule only available up to degree $(maxdegree) on a tetrahedron.
    Use `duffy` instead.
    """
    error(msg)
  end

  data1 = zero(T) # w (1/4, 1/4, 1/4)
  data2 = Tuple{T,T,T}[] # w (s, t, t) (t, s, t) (t, t, s) (t, t, t)
  data3 = Tuple{T,T,T}[] # w (s, t, t) (t, s, t) (t, t, s) (t, s, s) (s, t, s) (s, s, t)

  if degree in (0, 1)
    data1 = 1 / 6
  elseif degree == 2
    data2 = [
      (1 / 24, 0.5854101966249685, 0.1381966011250105)
    ]
  elseif degree == 3
    data1 = -2 / 15
    data2 = [
      (3 / 40, 1 / 2, 1 / 6)
    ]
  elseif degree == 4
    data1 = (-148 / 1875) / 6
    data2 = [
      ((343 / 7500) / 6, 11 / 14, 1 / 14)
    ]
    data3 = [
      ((56 / 375) / 6, 0.3994035761667992, 0.1005964238332008)
    ]
  elseif degree == 5
    data2 = [
      (0.1126879257180162 / 6, 0.0673422422100983, 0.3108859192633005),
      (0.0734930431163619 / 6, 0.7217942490673264, 0.0927352503108912),
    ]
    data3 = [
      (0.0425460207770812 / 6, 0.4544962958743506, 0.0455037041256494)
    ]
  else
    @unreachable
  end

  n = !iszero(data1) + 4 * length(data2) + 6 * length(data3)
  wx = Array{Float64,2}(undef, n, 4)

  r = 1
  if !iszero(data1)
    wx[r, 1] = data1
    wx[r, 2] = 1 / 4
    wx[r, 3] = 1 / 4
    wx[r, 4] = 1 / 4
    r += 1
  end
  for (w, s, t) in data2
    for (x, y, z) in ((s, t, t), (t, s, t), (t, t, s), (t, t, t))
      wx[r, 1] = w
      wx[r, 2] = x
      wx[r, 3] = y
      wx[r, 4] = z
      r += 1
    end
  end
  for (w, s, t) in data3
    for (x, y, z) in ((s, t, t), (t, s, t), (t, t, s), (t, s, s), (s, t, s), (s, s, t))
      wx[r, 1] = w
      wx[r, 2] = x
      wx[r, 3] = y
      wx[r, 4] = z
      r += 1
    end
  end

  wx
end<|MERGE_RESOLUTION|>--- conflicted
+++ resolved
@@ -1,4 +1,3 @@
-<<<<<<< HEAD
 
 """
     struct Strang <: QuadratureName
@@ -9,8 +8,6 @@
 
     Quadrature(p::Polytope,strang,degree::Integer;T::Type{<:AbstractFloat}=Float64)
 """
-=======
->>>>>>> d5f17a94
 struct Strang <: QuadratureName end
 
 """
