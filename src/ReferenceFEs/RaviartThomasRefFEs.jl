
"""
    struct DivConformity <: Conformity
"""
struct DivConformity <: Conformity end

# RaviartThomas

<<<<<<< HEAD
struct RaviartThomas <: ReferenceFEName end
=======
"""
    struct RaviartThomas <: PushforwardRefFE <: ReferenceFEName
"""
struct RaviartThomas <: PushforwardRefFE end

"""
    const raviart_thomas = RaviartThomas()

Singleton of the [`RaviartThomas`](@ref) reference FE name.
"""
>>>>>>> a24261ea
const raviart_thomas = RaviartThomas()

Pushforward(::Type{RaviartThomas}) = ContraVariantPiolaMap()

"""
    RaviartThomasRefFE(::Type{T}, p::Polytope, order::Integer)

The `order` argument has the following meaning: the divergence of the functions
in this basis is in the Q space of degree `order`. `T` is the type of scalar components.
"""
function RaviartThomasRefFE(
  ::Type{T},p::Polytope{D},order::Integer
) where {T,D}

  if is_n_cube(p)
    prebasis = QCurlGradBasis(Legendre,Val(D),T,order)         # Prebasis
    cb = QGradBasis(Legendre,Val(D),T,order-1)                 # Cell basis
    fb = LegendreBasis(Val(D-1),T,order,Polynomials._q_filter) # Face basis
  elseif is_simplex(p)
    prebasis = PCurlGradBasis(Monomial,Val(D),T,order)                        # Prebasis
    cb = LegendreBasis(Val(D),VectorValue{D,T},order-1,Polynomials._p_filter) # Cell basis
    fb = LegendreBasis(Val(D-1),T,order,Polynomials._p_filter)                # Face basis
  else
    @notimplemented "Raviart-Thomas Reference FE only available for cubes and simplices"
  end

  function cmom(φ,μ,ds) # Cell moment function: σ_K(φ,μ) = ∫(φ·μ)dK
    Broadcasting(Operation(⋅))(φ,μ)
  end
  function fmom(φ,μ,ds) # Face moment function : σ_F(φ,μ) = ∫((φ·n)*μ)dF
    n = get_facet_normal(ds)
    φn = Broadcasting(Operation(⋅))(φ,n)
    Broadcasting(Operation(*))(φn,μ)
  end

  moments = Tuple[
    (get_dimrange(p,D-1),fmom,fb), # Face moments
  ]
  if (order > 0)
    push!(moments,(get_dimrange(p,D),cmom,cb)) # Cell moments
  end

  return MomentBasedReferenceFE(RaviartThomas(),p,prebasis,moments,DivConformity())
end

function ReferenceFE(p::Polytope,::RaviartThomas,::Type{T},order;kwargs...) where T
  RaviartThomasRefFE(T,p,order;kwargs...)
end

function Conformity(reffe::GenericRefFE{RaviartThomas},sym::Symbol)
  hdiv = (:Hdiv,:HDiv)
  if sym == :L2
    L2Conformity()
  elseif sym in hdiv
    DivConformity()
  else
    @unreachable """\n
    It is not possible to use conformity = $sym on a Raviart Thomas reference FE.

    Possible values of conformity for this reference fe are $((:L2, hdiv...)).
    """
  end
end

function get_face_own_dofs(reffe::GenericRefFE{RaviartThomas}, conf::DivConformity)
  get_face_dofs(reffe)
end<|MERGE_RESOLUTION|>--- conflicted
+++ resolved
@@ -6,20 +6,16 @@
 
 # RaviartThomas
 
-<<<<<<< HEAD
+"""
+    struct RaviartThomas <: ReferenceFEName
+"""
 struct RaviartThomas <: ReferenceFEName end
-=======
-"""
-    struct RaviartThomas <: PushforwardRefFE <: ReferenceFEName
-"""
-struct RaviartThomas <: PushforwardRefFE end
 
 """
     const raviart_thomas = RaviartThomas()
 
 Singleton of the [`RaviartThomas`](@ref) reference FE name.
 """
->>>>>>> a24261ea
 const raviart_thomas = RaviartThomas()
 
 Pushforward(::Type{RaviartThomas}) = ContraVariantPiolaMap()
