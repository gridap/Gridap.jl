--- conflicted
+++ resolved
@@ -87,65 +87,5 @@
 function compute_legendre_basis(::Type{T},p::ExtrusionPolytope{D},orders) where {D,T}
   extrusion = Tuple(p.extrusion)
   terms = _monomial_terms(extrusion,orders)
-<<<<<<< HEAD
   LegendreBasis(Val(D),T,orders,terms)
-end
-
-# ContraVariantPiolaMap
-
-struct ContraVariantPiolaMap <: Map end
-
-function evaluate!(
-  cache,
-  ::Broadcasting{typeof(∇)},
-  a::Fields.BroadcastOpFieldArray{ContraVariantPiolaMap}
-)
-  v, Jt, sign_flip = a.args
-  ∇v = Broadcasting(∇)(v)
-  k = ContraVariantPiolaMap()
-  Broadcasting(Operation(k))(∇v,Jt,sign_flip)
-end
-
-function lazy_map(
-  ::Broadcasting{typeof(gradient)},
-  a::LazyArray{<:Fill{Broadcasting{Operation{ContraVariantPiolaMap}}}}
-)
-  v, Jt, sign_flip = a.args
-  ∇v = lazy_map(Broadcasting(∇),v)
-  k = ContraVariantPiolaMap()
-  lazy_map(Broadcasting(Operation(k)),∇v,Jt,sign_flip)
-end
-
-function lazy_map(
-  k::ContraVariantPiolaMap,
-  cell_ref_shapefuns::AbstractArray{<:AbstractArray{<:Field}},
-  cell_map::AbstractArray{<:Field},
-  sign_flip::AbstractArray{<:AbstractArray{<:Field}}
-)
-  cell_Jt = lazy_map(∇,cell_map)
-  lazy_map(Broadcasting(Operation(k)),cell_ref_shapefuns,cell_Jt,sign_flip)
-end
-
-function evaluate!(
-  cache,::ContraVariantPiolaMap,
-  v::Number,
-  Jt::Number,
-  sign_flip::Bool
-)
-  idetJ = 1/meas(Jt)
-  ((-1)^sign_flip*v)⋅(idetJ*Jt)
-end
-
-function evaluate!(
-  cache,
-  k::ContraVariantPiolaMap,
-  v::AbstractVector{<:Field},
-  phi::Field,
-  sign_flip::AbstractVector{<:Field}
-)
-  Jt = ∇(phi)
-  Broadcasting(Operation(k))(v,Jt,sign_flip)
-=======
-  JacobiPolynomialBasis{D}(T,orders,terms)
->>>>>>> f4c35eac
 end