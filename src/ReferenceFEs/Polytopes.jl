
"""
    abstract type Polytope{D} <: GridapType

Abstract type representing a polytope (i.e., a polyhedron in arbitrary dimensions).

`D` is the polytope's dimension, defined as the smaller dimension of a flat
hypersurface containing the polytope, e.g. a triangle in a 3D space is a
`Polytope{2}` because it is contained in a 2D plane.
`D` differs from the embedding dimension, that is the number of coordinates of its vertices.

We adopt the [usual nomenclature](https://en.wikipedia.org/wiki/Polytope) for polytope-related objects.
All objects in a polytope (from vertices to the polytope itself) are called *n-faces* or simply *faces*.
The notation *n-faces* is used only when it is needed to refer to the object dimension n. Otherwise we simply
use *face*. In addition, we say

- vertex (pl. vertices): for 0-faces
- edge: for 1-faces
- facet: for (`D-1`)-faces

The following constants represent the main reference polytopes:
[`VERTEX`](@ref), [`SEGMENT`](@ref) (edge), [`TRI`](@ref) (triangle),
[`QUAD`](@ref) (quadrilateral), [`TET`](@ref) (tetrahedron), [`HEX`](@ref)
(hexahedron), [`WEDGE`](@ref) (triangular prism) and [`PYRAMID`](@ref).

The `Polytope` interface is defined by overloading the following functions

- [`get_faces(p::Polytope)`](@ref)
- [`get_dimranges(p::Polytope)`](@ref)
- [`Polytope{D}(p::Polytope,faceid::Integer) where D`](@ref)
- [`get_vertex_coordinates(p::Polytope)`](@ref)
- [`(==)(a::Polytope{D},b::Polytope{D}) where D`](@ref)

And optionally these ones:

- [`get_edge_tangent(p::Polytope)`](@ref)
- [`get_facet_normal(p::Polytope)`](@ref)
- [`get_facet_orientations(p::Polytope)`](@ref)
- [`get_vertex_permutations(p::Polytope)`](@ref)
- [`is_n_cube(p::Polytope)`](@ref)
- [`is_simplex(p::Polytope)`](@ref)
- [`simplexify(p::Polytope)`](@ref)

The interface can be tested with the function

- [`test_polytope`](@ref)

There are two implementations, [`ExtrusionPolytope`](@ref) for usual reference
polytopes ⊂ [0,1]ᴰ, and [`GeneralPolytope`](@ref).
"""
abstract type Polytope{D} <: GridapType end

# Mandatory

"""
    get_faces(p::Polytope) -> Vector{Vector{Int}}

Given a polytope `p` the function returns a vector of vectors
defining the *incidence* relation of the faces in the polytope.

Each face in the polytope receives a unique integer id. The id 1 is assigned
to the first 0-face. Consecutive increasing ids are assigned to the other
0-faces, then to 1-faces, and so on. The polytope itself receives the largest id
which coincides with `num_faces(p)`. For a face id `iface`, `get_faces(p)[iface]`
is a vector of face ids, corresponding to the faces that are *incident* with the face
labeled with `iface`. That is, faces that are either on its boundary or the face itself.
In this vector of incident face ids, faces are ordered by dimension, starting with 0-faces.
Within each dimension, the labels are ordered in a consistent way with the polyope object
for the face `iface` itself.

# Examples

```jldoctest
using Gridap.ReferenceFEs

faces = get_faces(SEGMENT)
println(faces)

# output
Array{Int,1}[[1], [2], [1, 2, 3]]
```

The constant [`SEGMENT`](@ref) is bound to a predefined instance of polytope
that represents a segment.
The face labels associated with a segment are `[1,2,3]`, being `1` and `2` for the vertices and
`3` for the segment itself. In this case, this function returns the vector of vectors
`[[1],[2],[1,2,3]]` meaning that vertex `1` is incident with vertex `1` (idem for vertex 2), and that
the segment (id `3`) is incident with the vertices `1` and `2` and the segment itself.

"""
function get_faces(p::Polytope)
  @abstractmethod
end

"""
    get_dimranges(p::Polytope) -> Vector{UnitRange{Int}}

Given a polytope `p` it returns a vector of ranges. The entry `d+1` in this vector
contains the range of face ids for the faces of dimension `d`.

# Examples

```jldoctest
using Gridap.ReferenceFEs

ranges = get_dimranges(SEGMENT)
println(ranges)

# output
UnitRange{Int}[1:2, 3:3]
```
Face ids for the vertices in the segment range from 1 to 2 (2 vertices),
the face ids for edges in the segment range from 3 to 3 (only one edge with id 3).

"""
function get_dimranges(p::Polytope)
  @abstractmethod
end

"""
    get_dimrange(p::Polytope, d::Integer)

Indices range of the `d`-dimensional faces of `p`. Equivalent to
[`get_dimranges(p)[d+1]`](@ref get_dimrange).
"""
function get_dimrange(p::Polytope, d::Integer)
  get_dimranges(p)[d+1]
end

"""
    Polytope{D}(p::Polytope, faceid::Integer)

Returns a `Polytope{D}` object representing the "reference" polytope of the
`D`-face of `p` with id `faceid`. The value `faceid` refers to the numeration
restricted to the dimension `D` (it starts with 1 for the first `D`-face).
"""
function Polytope{D}(p::Polytope, Dfaceid::Integer) where D
  @abstractmethod
end

"""
    get_vertex_coordinates(p::Polytope) -> Vector{Point{D,Float64}}

Return a vector of points containing the coordinates of the vertices of `p`.
"""
function get_vertex_coordinates(p::Polytope)
  @abstractmethod
end

"""
    (==)(a::Polytope{D},b::Polytope{D}) where D

Returns `true` if the polytopes `a` and `b` are equivalent. Otherwise, it
returns `false`.
Note that the operator `==` returns `false` by default for polytopes
of different dimensions. Thus, this function has to be overloaded only
for the case of polytopes `a` and `b` of same dimension.
"""
function (==)(a::Polytope{D}, b::Polytope{D}) where D
  @abstractmethod
end

function (==)(a::Polytope, b::Polytope)
  false
end

# Optional

"""
    get_edge_tangent(p::Polytope) -> Vector{VectorValue{D,Float64}}

Given a polytope `p`, returns a vector of `VectorValue` objects
representing the unit tangent vectors to the polytope edges, in the order of
[`get_dimrange(p, 1)`](@ref get_dimrange).
"""
function get_edge_tangent(p::Polytope)
  @abstractmethod
end

"""
    get_facet_normal(p::Polytope{D}) -> Vector{VectorValue{D,Float64}}

Return a vector of `VectorValue`s representing the unit *outward* normal vectors
to the facets of `p`.
"""
function get_facet_normal(p::Polytope)
  @abstractmethod
end

"""
    get_facet_orientations(p::Polytope) -> Vector{Int}

Return a vector of integers of length `num_facets(p)`.
The facets whose vertices are ordered consistently with the outwards normal
vector (w.r.t. right-hand rule convention) have value `1`, and the others `-1`.

See also [`get_facet_normal`](@ref) and [`get_faces`](@ref).
"""
function get_facet_orientations(p::Polytope)
  @abstractmethod
end

"""
    get_vertex_permutations(p::Polytope) -> Vector{Vector{Int}}

Returns a vector of vectors containing all admissible permutations of the
vertices of `p`. An admissible permutation is one such that, if the vertices of
the polytope are re-labeled according to this permutation, the resulting
polytope preserves the shape of the original one.

These permutation are used to iddentify every possile way a geometrical map may
permute the vertices of the boundary faces of a reference polytope (of dimension
≤ 3) into the physical one. Only the iddentity permutation `[1, 2, …, N]` is
returned for 3D polytopes with `N` vertices. Indeed, a (3≥D)-dimensional
physical polytope `𝓟` is only mapped by one physical map, but its faces are
mapped by the physical map of all adjascent elements.

# Examples

```jldoctest
using Gridap.ReferenceFEs

perms = get_vertex_permutations(SEGMENT)
println(perms)

# output
Array{Int,1}[[1, 2], [2, 1]]

perms = get_vertex_permutations(TET)
println(perms)

# output
Array{Int,1}[[1, 2], [2, 1]]
```
The first admissible permutation for a segment is `[1,2]`,i.e., the identity.
The second one is `[2,1]`, i.e., the first vertex is relabeled as `2` and the
second vertex is relabeled as `1`.

"""
function get_vertex_permutations(p::Polytope)
  @abstractmethod
end

"""
    is_simplex(p::Polytope) -> Bool
"""
function is_simplex(p::Polytope)
  @abstractmethod
end

"""
    is_n_cube(p::Polytope) -> Bool
"""
function is_n_cube(p::Polytope)
  @abstractmethod
end

"""
    simplexify(p::Polytope; kwargs...) -> ( Vector{Vector{Int}}, ref_simplex )

Returns a partition of `p` into simplices. The returned couple contains the
vector of each simplex connectivity array, and the reference simplex of the
partition simplices. The node coordinates are that of `p`.

`ExtrusionPolytope`s of dimension ≤3 support the `positive=true` kwarg.
If set to true, all resulting simplices will keep the orientation of the original polytope.
"""
function simplexify(p::Polytope; kwargs...)
  @abstractmethod
end

# Some generic API

"""
    num_dims(::Type{<:Polytope{D}})
    num_dims(p::Polytope{D})

Returns `D`.
"""
num_dims(::Type{<:Polytope{D}}) where D = D
num_dims(p::Polytope) = num_dims(typeof(p))

"""
    num_point_dims(::Type{<:Polytope{D}})
    num_point_dims(p::Polytope{D})

<<<<<<< HEAD
Returns `D`.
"""
num_point_dims(::Type{<:Polytope{D}}) where D = D
num_point_dims(p::Polytope) = num_point_dims(typeof(p))

=======
"""
    num_point_dims(::Polytope)
    num_point_dims(::Type{<:Polytope})
>>>>>>> d5f17a94

Embedding dimension of a `Polytope` (type), i.e. number of coordinates of its vertices.
"""
<<<<<<< HEAD
    num_cell_dims(::Type{<:Polytope{D}})
    num_cell_dims(p::Polytope{D})
=======
num_point_dims(::Type{<:Polytope}) = @abstractmethod
>>>>>>> d5f17a94

"""
    num_dims(::Type{<:Polytope{D}}) = D
    num_dims(p::Polytope{D}) = D

Dimension of the polytope.
"""
num_cell_dims(::Type{<:Polytope{D}}) where D = D
num_cell_dims(p::Polytope) = num_cell_dims(typeof(p))

"""
    num_faces(p::Polytope)

Returns the total number of faces of `p` (counting `p` itself).

# Examples

```jldoctest
num_faces(SEGMENT)

#output
3  # 2 vertices + 1 edge.
```
"""
function num_faces(p::Polytope)
  length(get_faces(p))
end

"""
    num_faces(p::Polytope, d::Integer)

Returns the number of faces of dimension `d` of `p`.
"""
<<<<<<< HEAD
function num_faces(p::Polytope,d::Integer)
  _num_faces(p,d)
end

function _num_faces(p,d)
  length(get_dimranges(p)[d+1])
=======
function num_faces(p::Polytope, dim::Integer)
  _num_faces(p, dim)
end

function _num_faces(p, dim)
  length(get_dimranges(p)[dim+1])
>>>>>>> d5f17a94
end

"""
    num_facets(p::Polytope)

Returns the number of facets of `p`.
"""
function num_facets(p::Polytope)
  _num_facets(p)
end

function _num_facets(p)
  D = num_dims(p)
  if D > 0
    num_faces(p, D - 1)
  else
    0
  end
end

"""
    num_edges(p::Polytope)

Returns the number of edges of `p`.
"""
function num_edges(p::Polytope)
  _num_edges(p)
end

function _num_edges(p)
  D = num_dims(p)
  if D > 0
    num_faces(p, 1)
  else
    0
  end
end


"""
    num_vertices(p::Polytope)

Returns the number of vertices of `p`.
"""
function num_vertices(p::Polytope)
  _num_vertices(p)
end

function _num_vertices(p)
  num_faces(p, 0)
end

"""
    get_facedims(p::Polytope) -> Vector{Int}

Return a vector indicating the dimension of each face of `p`.

# Examples

```jldoctest
using Gridap.ReferenceFEs

dims = get_facedims(SEGMENT)
println(dims)

# output
[0, 0, 1]

```

The first two faces in the segment (the two vertices) have dimension 0 and the
third face (the segment itself) has dimension 1

"""
function get_facedims(p::Polytope)
  _get_facedims(Int, p)
end

function _get_facedims(::Type{T}, p) where T
  n = num_faces(p)
  facedims = zeros(T, n)
  dimrange = get_dimranges(p)
  for (i, r) in enumerate(dimrange)
    d = i - 1
    facedims[r] .= d
  end
  facedims
end

"""
    get_offsets(p::Polytope{D}) -> Vector{Int}

Return a vector whose d+1 entry is the integer offset between a face id in the
global numeration of `p`'s faces to the numeration of `p`'s faces of
dimension d, for d ∈ {0:`D`}.

# Examples

```jldoctest
using Gridap.ReferenceFEs

offsets = get_offsets(SEGMENT)
println(offsets)

# output
[0, 2]  # The first vertex is at 1+0, the first edge at 1+2, in get_faces(SEGMENT)
```
"""
function get_offsets(p::Polytope)
  _get_offsets(p)
end

function _get_offsets(p)
  D = num_dims(p)
  dimrange = get_dimranges(p)
  offsets = zeros(Int, D + 1)
  k = 0
  for i in 0:D
    d = i + 1
    offsets[d] = k
    r = dimrange[d]
    k += length(r)
  end
  offsets
end

"""
    get_offset(p::Polytope, d::Integer)

Return the integer offset between a face id in the global numeration of `p`'s
faces to the numeration of `p`'s faces of dimension `d`.

Equivalent to [`get_offsets(p)[d+1]`](@ref get_offsets).
"""
function get_offset(p::Polytope, d::Integer)
  _get_offset(p, d)
end

function _get_offset(p, d)
  get_offsets(p)[d+1]
end

"""
    get_faces(p::Polytope, dimfrom::Integer, dimto::Integer) -> Vector{Vector{Int}}

For `dimfrom >= dimto`, returns a vector that, for each face of `p` of dimension
`dimfrom`, stores a vector of the ids of faces of dimension `dimto` on its boundary.

For `dimfrom < dimto`, returns a vector that, for each face of `p` of dimension
`dimfrom`, stores a face ids vector containing the ids of the `dimto`-dimensional
faces adjascent to (touching) it.

The numerations used in this function are the ones restricted to each dimension.

# Examples

```jldoctest
using Gridap.ReferenceFEs

edge_to_vertices = get_faces(QUAD,1,0)
println(edge_to_vertices)

vertex_to_edges_around = get_faces(QUAD,0,1)
println(vertex_to_edges_around)

# output
Array{Int,1}[[1, 2], [3, 4], [1, 3], [2, 4]]
Array{Int,1}[[1, 3], [1, 4], [2, 3], [2, 4]]
```
"""
function get_faces(p::Polytope, dimfrom::Integer, dimto::Integer)
  if dimfrom >= dimto
    _get_faces_primal(p, dimfrom, dimto)
  else
    _get_faces_dual(p, dimfrom, dimto)
  end
end

function _get_faces_primal(p, dimfrom, dimto)
  dimrange = get_dimranges(p)
  r = dimrange[dimfrom+1]
  faces = get_faces(p)
  faces_dimfrom = faces[r]
  n = length(faces_dimfrom)
  faces_dimfrom_dimto = Vector{Vector{Int}}(undef, n)
  offset = get_offset(p, dimto)
  facefrom_dimranges = get_face_dimranges(p, dimfrom)
  for i in 1:n
    rto = facefrom_dimranges[i][dimto+1]
    faces_dimfrom_dimto[i] = faces_dimfrom[i][rto] .- offset
  end
  faces_dimfrom_dimto
end

function _get_faces_dual(p, dimfrom, dimto)
  tface_to_ffaces = get_faces(p, dimto, dimfrom)
  nffaces = num_faces(p, dimfrom)
  fface_to_tfaces = [Int[] for in in 1:nffaces]
  for (tface, ffaces) in enumerate(tface_to_ffaces)
    for fface in ffaces
      push!(fface_to_tfaces[fface], tface)
    end
  end
  fface_to_tfaces
end

"""
    get_face_dimranges(p::Polytope)
    get_face_dimranges(p::Polytope, d::Integer)

Return a vector containing, for each face of `p`, the result of
[`get_dimranges`](@ref) on the reference polytope of the face.

If `d` is given, the returned vector only contains the data for the
`d`-dimensional faces of `p`.

# Examples

2-faces of a pyramid

```jldoctest
get_face_dimranges(PYRAMID,2)

# output
5-element Vector{Vector{UnitRange{Int64}}}:
 [1:4, 5:8, 9:9]  # one QUAD 2-face
 [1:3, 4:6, 7:7]  # and four TRI 2-faces
 [1:3, 4:6, 7:7]
 [1:3, 4:6, 7:7]
 [1:3, 4:6, 7:7]
```
"""
function get_face_dimranges(p::Polytope, d::Integer)
  n = num_faces(p, d)
  rs = Vector{UnitRange{Int}}[]
  for i in 1:n
    f = Polytope{d}(p, i)
    r = get_dimranges(f)
    push!(rs, r)
  end
  rs
end

function get_face_dimranges(p::Polytope)
  rs = Vector{UnitRange{Int}}[]
  D = num_dims(p)
  for b in 0:D
    rs = vcat(rs, get_face_dimranges(p, d))
  end
  rs
end

"""
    get_face_vertices(p::Polytope) -> Vector{Vector{Int}}
    get_face_vertices(p::Polytope, d::Integer) -> Vector{Vector{Int}}

Return a vector containing, for each face of `p`, the vector of indices of the
vertices of that face.

If `d` is given, the returned vector only contains the data for the
`d`-dimensional faces of `p`.
"""
<<<<<<< HEAD
function get_face_vertices(p::Polytope, d::Integer)
  get_faces(p,d,0)
=======
function get_face_vertices(p::Polytope, dim::Integer)
  get_faces(p, dim, 0)
>>>>>>> d5f17a94
end

function get_face_vertices(p::Polytope)
  face_vertices = Vector{Int}[]
  for d in 0:num_dims(p)
    dface_to_vertices = get_faces(p, d, 0)
    for vertices in dface_to_vertices
      push!(face_vertices, vertices)
    end
  end
  face_vertices
end

"""
    get_reffaces(p::Polytope) -> Vector{<:Polytope}
    get_reffaces(::Type{Polytope{d}}, p::Polytope) -> Vector{<:Polytope{d}}

Get a vector of the unique reference polytopes for the faces of `p`.

If `d` is given, the returned vector contains the polytopes for the
`d`-dimensional faces of `p` only.

# Examples

Get the unique polytopes constituting a triangle

```jldoctest
using Gridap.ReferenceFEs

reffaces = get_reffaces(TRI)

println(reffaces)

# output
ExtrusionPolytope{2}[VERTEX, SEGMENT, TRI]
```


Get the unique polytopes for the facets of a wedge.

```jldoctest
using Gridap.ReferenceFEs

reffaces = get_reffaces(Polytope{2},WEDGE)

println(reffaces)

# output
ExtrusionPolytope{2}[TRI, QUAD]
```
"""
function get_reffaces(::Type{Polytope{d}}, p::Polytope) where d
  ftype_to_refface, = _compute_reffaces_and_face_types(p, Val{d}())
  collect(ftype_to_refface)
end

function get_reffaces(p::Polytope)
  ftype_to_refface, = _compute_reffaces_and_face_types(p)
  collect(ftype_to_refface)
end

"""
    get_face_type(p::Polytope) -> Vector{Int}
    get_face_type(p::Polytope, d::Integer) -> Vector{Int}

Return a vector containing, for each face of `p`, the index in
`get_reffaces(p)` of the reference polytope of that face.

If `d` is given, the returned vector contains the indices for the
`d`-dimensional faces of `p` into `get_reffaces(Polytope{d},p)`.

# Examples

Get the unique polytopes for the facets of a wedge and identify of which
type each face is.

```jldoctest
using Gridap.ReferenceFEs

reffaces = get_reffaces(Polytope{2},WEDGE)

face_types = get_face_type(WEDGE,2)

println(reffaces)
println(face_types)

# output
Gridap.ReferenceFEs.ExtrusionPolytope{2}[TRI, QUAD]
[1, 1, 2, 2, 2]

```

The three first facets are of type `1`, i.e, `QUAD`, and the last ones of type `2`, i.e., `TRI`.
"""
function get_face_type(p::Polytope, d::Integer)
  _, iface_to_ftype = _compute_reffaces_and_face_types(p, Val{d}())
  iface_to_ftype
end

function get_face_type(p::Polytope)
  _, iface_to_ftype = _compute_reffaces_and_face_types(p)
  iface_to_ftype
end

function _compute_reffaces_and_face_types(p::Polytope, ::Val{d}) where d
  iface_to_refface = [Polytope{d}(p, iface) for iface in 1:num_faces(p, d)]
  _find_unique_with_indices(iface_to_refface)
end

function _compute_reffaces_and_face_types(p::Polytope)
  D = num_cell_dims(p)
  d_to_refdfaces = Vector{Polytope}[]
  d_to_dface_to_ftype = Vector{Int8}[]
  for d in 0:D
    reffaces, face_to_ftype = _compute_reffaces_and_face_types(p, Val(d))
    push!(d_to_refdfaces, reffaces)
    push!(d_to_dface_to_ftype, face_to_ftype)
  end
  d_to_offset = zeros(Int, D + 1)
  for d in 1:D
    d_to_offset[d+1] = d_to_offset[d] + length(d_to_refdfaces[d])
    d_to_dface_to_ftype[d+1] .+= d_to_offset[d+1]
  end
  (collect(vcat(d_to_refdfaces...)), vcat(d_to_dface_to_ftype...), d_to_offset)
end

function _find_unique_with_indices(a_to_b)
  T = eltype(a_to_b)
  u_to_b = T[]
  _find_unique!(u_to_b, a_to_b)
  a_to_u = zeros(Int, length(a_to_b))
  _find_indexin!(a_to_u, a_to_b, u_to_b)
  (u_to_b, a_to_u)
end

function _find_unique!(f::Vector, itr, pred::Function=(==))
  for i in itr
    found = false
    for fi in f
      if pred(i, fi)
        found = true
      end
    end
    if !found
      push!(f, i)
    end
  end
  f
end

function _find_indexin!(a_to_index, a_to_b, index_to_b, pred::Function=(==))
  for (a, b) in enumerate(a_to_b)
    for (index, _b) in enumerate(index_to_b)
      if pred(b, _b)
        a_to_index[a] = index
        break
      end
    end
  end
  a_to_index
end

"""
    get_bounding_box(p::Polytope{D})

Return a couple of `Point{D}`s defining a bounding box containing `p`. The box
is the `D`-cuboid with all edges parallel to the Cartesian axes, and whose
diametraly opposed vertices are the two returned vertices.
"""
function get_bounding_box(p::Polytope)
  vertex_to_coords = get_vertex_coordinates(p)
  get_bounding_box(vertex_to_coords)
end

get_bounding_box(points) = get_bounding_box(identity, points)

function get_bounding_box(f, points)
  P = typeof(f(first(points)))
  T = eltype(P)
  D = length(P)
  pmin = Point(tfill(T(Inf), Val{D}()))
  pmax = Point(tfill(T(-Inf), Val{D}()))
  for p in points
    fp = f(p)
    pmin = min.(pmin, fp)
    pmax = max.(pmax, fp)
  end
  (pmin, pmax)
end

"""
    get_measure(p::Polytope)
    get_measure(p::Polytope, vertex_coords)

Returns the measure of the polytope `p` with coordinates `vertex_coords`.
"""
function get_measure(p::Polytope)
  vertex_coords = get_vertex_coordinates(p)
  get_measure(p, vertex_coords)
end

function get_measure(p::Polytope, vertex_coords)
  conn, simplex = simplexify(p)
  m = eltype(eltype(coords))
  D = num_dims(p)
  VD = Val(D + 1)
  for ids in conn
    field = affine_map(ntuple(i -> vertex_coords[ids[i]], VD))
    m += meas(field.gradient)
  end
  m / factorial(D)
end

"""
    get_diameter(p::Polytope)
    get_diameter(p::Polytope, vertex_coords)
    get_diameter(vertex_coords)

Returns the diameter of the polytope `p` with coordinates `vertex_coords`, defined as
the maximum distance between any two vertices of the polytope.
"""
function get_diameter(p::Polytope)
  vertex_coords = get_vertex_coordinates(p)
  get_diameter(vertex_coords)
end

function get_diameter(p::Polytope, vertex_coords)
  get_diameter(vertex_coords)
end

function get_diameter(vertex_coords)
  h = zero(eltype(eltype(vertex_coords)))
  for p in vertex_coords
    for q in vertex_coords
      h = max(h, norm(p - q))
    end
  end
  h
end

"""
    get_face_vertex_permutations(p::Polytope)
    get_face_vertex_permutations(p::Polytope, d::Integer)

Return a vector containing, for each face of `p`, the result of
[`get_vertex_permutations`](@ref) on the reference polytope of the face.

If `d` is given, the returned vector only contains the data for the
`d`-dimensional faces of `p`.
"""
function get_face_vertex_permutations(p::Polytope, d::Integer)
  reffaces = [Polytope{d}(p, iface) for iface in 1:num_faces(p, d)]
  map(get_vertex_permutations, reffaces)
end

function get_face_vertex_permutations(p::Polytope)
  D = num_cell_dims(p)
  p = [get_face_vertex_permutations(p, d) for d in 0:D]
  vcat(p...)
end

"""
    get_face_coordinates(p::Polytope)
    get_face_coordinates(p::Polytope, d::Integer)


Return a vector containing, for each face of `p`, the coordinates of the
vertices of that face.

If `d` is given, the returned vector only contains the data for the
`d`-dimensional faces of `p`.
"""
function get_face_coordinates(p::Polytope, d::Integer)
  vert_to_coord = get_vertex_coordinates(p)
  face_to_vertices = get_faces(p, d, 0)
  collect(lazy_map(Broadcasting(Reindex(vert_to_coord)), face_to_vertices))
end

function get_face_coordinates(p::Polytope)
  D = num_cell_dims(p)
<<<<<<< HEAD
  v = Vector{Point{D,Float64}}[]
  for d in 0:D
    append!(v, get_face_coordinates(p,d))
  end
  v
=======
  p = [get_face_coordinates(p, d) for d in 0:D]
  vcat(p...)
>>>>>>> d5f17a94
end

# Aggregate own data into faces

function face_own_data_to_face_data(
  poly::Polytope{D}, face_own_data::AbstractVector{<:AbstractVector{T}}
) where {D,T}
  face_data = Vector{Vector{T}}(undef, num_faces(poly))
  for d in 0:D
    d_offset = get_offset(poly, d)
    for dface in 1:num_faces(poly, d)
      data = T[]
      for dd in 0:d
        dd_offset = get_offset(poly, dd)
        for ddface in get_faces(poly, d, dd)[dface]
          append!(data, face_own_data[ddface+dd_offset])
        end
      end
      face_data[dface+d_offset] = data
    end
  end
  return face_data
end

# Testers

"""
    test_polytope(p::Polytope{D}; optional::Bool=false) where D

Function that stresses out the functions in the `Polytope` interface.
It tests whether the function in the polytope interface are defined
for the given object, and whether they return objects of the expected type.
With `optional=false` (the default), only the mandatory functions are checked.
With `optional=true`, the optional functions are also tested.
"""
function test_polytope(p::Polytope{D}; optional::Bool=false) where D
  @test D == num_dims(p)
  faces = get_faces(p)
  @test isa(faces, Vector{Vector{Int}})
  @test num_faces(p) == length(faces)
  offsets = get_offsets(p)
  @test isa(offsets, Vector{Int})
  @test length(offsets) == D + 1
  dimrange = get_dimranges(p)
  @test isa(dimrange, Vector{UnitRange{Int}})
  @test length(dimrange) == D + 1
  @test p == p
  for d in 0:D
    for id in 1:num_faces(p, d)
      pd = Polytope{d}(p, id)
      @test isa(pd, Polytope{d})
    end
  end
  for dimfrom in 0:D
    for dimto in 0:D
      fs = get_faces(p, dimfrom, dimto)
      @test isa(fs, Vector{Vector{Int}})
    end
  end
  reffaces = get_reffaces(p)
  facetypes = get_face_type(p)
  @test isa(reffaces, Vector{<:Polytope})
  @test isa(facetypes, Vector{<:Integer})
  @test num_faces(p) == length(facetypes)
  x = get_vertex_coordinates(p)
  @test isa(x, Vector{Point{D,Float64}})
  @test length(x) == num_faces(p, 0)
  face_x = get_face_coordinates(p)
  @test isa(face_x, Vector{Vector{Point{D,Float64}}})
  @test length(face_x) == num_faces(p)
  if optional
    fn = get_facet_normal(p)
    @test isa(fn, Vector{VectorValue{D,Float64}})
    @test length(fn) == num_facets(p)
    or = get_facet_orientations(p)
    @test isa(or, Vector{Int})
    @test length(or) == num_facets(p)
    et = get_edge_tangent(p)
    @test isa(et, Vector{VectorValue{D,Float64}})
    @test length(et) == num_edges(p)
    @test isa(is_simplex(p), Bool)
    @test isa(is_n_cube(p), Bool)
  end
end<|MERGE_RESOLUTION|>--- conflicted
+++ resolved
@@ -272,8 +272,17 @@
 # Some generic API
 
 """
-    num_dims(::Type{<:Polytope{D}})
-    num_dims(p::Polytope{D})
+    num_point_dims(::Polytope)
+    num_point_dims(::Type{<:Polytope})
+
+Embedding dimension of a `Polytope` (type), i.e. number of coordinates of its vertices.
+"""
+num_point_dims(::Type{<:Polytope}) = @abstractmethod
+num_point_dims(p::Polytope) = num_point_dims(typeof(p))
+
+"""
+    num_dims(::Type{<:Polytope{D}}) = D
+    num_dims(p::Polytope{D}) = D
 
 Returns `D`.
 """
@@ -281,35 +290,10 @@
 num_dims(p::Polytope) = num_dims(typeof(p))
 
 """
-    num_point_dims(::Type{<:Polytope{D}})
-    num_point_dims(p::Polytope{D})
-
-<<<<<<< HEAD
-Returns `D`.
-"""
-num_point_dims(::Type{<:Polytope{D}}) where D = D
-num_point_dims(p::Polytope) = num_point_dims(typeof(p))
-
-=======
-"""
-    num_point_dims(::Polytope)
-    num_point_dims(::Type{<:Polytope})
->>>>>>> d5f17a94
-
-Embedding dimension of a `Polytope` (type), i.e. number of coordinates of its vertices.
-"""
-<<<<<<< HEAD
     num_cell_dims(::Type{<:Polytope{D}})
     num_cell_dims(p::Polytope{D})
-=======
-num_point_dims(::Type{<:Polytope}) = @abstractmethod
->>>>>>> d5f17a94
-
-"""
-    num_dims(::Type{<:Polytope{D}}) = D
-    num_dims(p::Polytope{D}) = D
-
-Dimension of the polytope.
+
+Returns `D`.
 """
 num_cell_dims(::Type{<:Polytope{D}}) where D = D
 num_cell_dims(p::Polytope) = num_cell_dims(typeof(p))
@@ -337,21 +321,12 @@
 
 Returns the number of faces of dimension `d` of `p`.
 """
-<<<<<<< HEAD
-function num_faces(p::Polytope,d::Integer)
-  _num_faces(p,d)
-end
-
-function _num_faces(p,d)
+function num_faces(p::Polytope, d::Integer)
+  _num_faces(p, d)
+end
+
+function _num_faces(p, d)
   length(get_dimranges(p)[d+1])
-=======
-function num_faces(p::Polytope, dim::Integer)
-  _num_faces(p, dim)
-end
-
-function _num_faces(p, dim)
-  length(get_dimranges(p)[dim+1])
->>>>>>> d5f17a94
 end
 
 """
@@ -614,13 +589,8 @@
 If `d` is given, the returned vector only contains the data for the
 `d`-dimensional faces of `p`.
 """
-<<<<<<< HEAD
 function get_face_vertices(p::Polytope, d::Integer)
-  get_faces(p,d,0)
-=======
-function get_face_vertices(p::Polytope, dim::Integer)
-  get_faces(p, dim, 0)
->>>>>>> d5f17a94
+  get_faces(p, d, 0)
 end
 
 function get_face_vertices(p::Polytope)
@@ -901,16 +871,11 @@
 
 function get_face_coordinates(p::Polytope)
   D = num_cell_dims(p)
-<<<<<<< HEAD
   v = Vector{Point{D,Float64}}[]
   for d in 0:D
-    append!(v, get_face_coordinates(p,d))
+    append!(v, get_face_coordinates(p, d))
   end
   v
-=======
-  p = [get_face_coordinates(p, d) for d in 0:D]
-  vcat(p...)
->>>>>>> d5f17a94
 end
 
 # Aggregate own data into faces
