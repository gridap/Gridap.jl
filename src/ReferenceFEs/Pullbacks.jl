
"""
    abstract type Pushforward <: Map end

Represents a pushforward map F*, defined as
  F* : V̂ -> V
where
  - V̂ is a function space on the reference cell K̂ and
  - V is a function space on the physical cell K.
"""
abstract type Pushforward <: Map end

Pushforward(::Type{<:ReferenceFEName}) = @abstractmethod
Pushforward(name::ReferenceFEName) = Pushforward(typeof(name))

function Arrays.lazy_map(
  k::Pushforward, ref_cell_fields::AbstractArray, pf_args::AbstractArray...
)
  lazy_map(Broadcasting(Operation(k)), ref_cell_fields, pf_args...)
end

function Arrays.evaluate!(
  cache, k::Pushforward, v_ref::Number, args...
)
  @abstractmethod
end

function evaluate!(
  cache, k::Pushforward, f_ref::AbstractVector{<:Field}, args...
)
  Broadcasting(Operation(k))(f_ref,args...)
end

function Arrays.lazy_map(
  ::Broadcasting{typeof(gradient)}, a::LazyArray{<:Fill{Broadcasting{Operation{<:Pushforward}}}}
)
  cell_ref_fields, args... = a.args
  cell_ref_gradient = lazy_map(Broadcasting(∇),cell_ref_fields)
  return lazy_map(a.maps.value,cell_ref_gradient,args...)
end

function Arrays.evaluate!(
  cache,
  ::Broadcasting{typeof(gradient)},
  a::Fields.BroadcastOpFieldArray{<:Pushforward}
)
  v, pf_args... = a.args
  grad_v = Broadcasting(∇)(v)
  Broadcasting(Operation(a.op))(grad_v,pf_args...)
end

# InversePushforward

"""
    const InversePushforward{PF} = InverseMap{PF} where PF <: Pushforward

Represents the inverse of a pushforward map F*, defined as
<<<<<<< HEAD
  (F*)^-1 : V -> V̂
=======
  (F*)⁻¹ : V -> V̂
>>>>>>> a24261ea
where
  - V̂ is a function space on the reference cell K̂ and
  - V is a function space on the physical cell K.
"""
const InversePushforward{PF} = InverseMap{PF} where PF <: Pushforward

function Arrays.lazy_map(
  k::InversePushforward, phys_cell_fields::AbstractArray, pf_args::AbstractArray...
)
  lazy_map(Broadcasting(Operation(k)), phys_cell_fields, pf_args...)
end

function evaluate!(
  cache, k::InversePushforward, f_phys::AbstractVector{<:Field}, args...
)
  Broadcasting(Operation(k))(f_phys,args...)
end

function evaluate!(
  cache, k::InversePushforward, f_phys::Field, args...
)
  Operation(k)(f_phys,args...)
end

# Pullback

"""
    struct Pullback{PF <: Pushforward} <: Map end

Represents a pullback map F**, defined as
  F** : V* -> V̂*
where
  - V̂* is a dof space on the reference cell K̂ and
  - V* is a dof space on the physical cell K.
Its action on physical dofs σ : V -> R is defined in terms of the pushforward map F* as
 σ̂ = F**(σ) := σ∘F* : V̂ -> R
"""
struct Pullback{PF <: Pushforward} <: Map
  pushforward::PF
end

function Arrays.lazy_map(
  ::typeof(evaluate),k::LazyArray{<:Fill{<:Pullback}},ref_cell_fields::AbstractArray
)
  pb = k.maps.value
  phys_cell_dofs, pf_args... = k.args
  phys_cell_fields = lazy_map(pb.pushforward,ref_cell_fields,pf_args...)
  return lazy_map(evaluate,phys_cell_dofs,phys_cell_fields)
end

function evaluate!(
  cache, k::Pullback, σ_phys::AbstractVector{<:Dof}, args...
)
  return MappedDofBasis(k.pushforward,σ_phys,args...)
end

# InversePullback

"""
    struct InversePullback{PF <: Pushforward} <: Map end

Represents the inverse of the pullback map F**, defined as
<<<<<<< HEAD
  (F**)^-1 : V̂* -> V*
=======
  (F**)⁻¹ : V̂* -> V*
>>>>>>> a24261ea
where
  - V̂* is a dof space on the reference cell K̂ and
  - V* is a dof space on the physical cell K.
Its action on reference dofs σ̂ : V̂ -> R is defined in terms of the pushforward map F* as
σ = (F**)⁻¹(σ̂) := σ̂∘(F*)⁻¹ : V -> R
"""
const InversePullback{PB} = InverseMap{PB} where PB <: Pullback

function Arrays.lazy_map(
  ::typeof(evaluate), k::LazyArray{<:Fill{<:InversePullback}}, phys_cell_fields::AbstractArray
)
  pb = inverse_map(k.maps.value)
  ref_cell_dofs, pf_args... = k.args
  ref_cell_fields = lazy_map(inverse_map(pb.pushforward), phys_cell_fields, pf_args...)
  return lazy_map(evaluate,ref_cell_dofs,ref_cell_fields)
end

function evaluate!(
  cache, k::InversePullback, σ_ref::AbstractVector{<:Dof}, args...
)
  pb = inverse_map(k)
  return MappedDofBasis(inverse_map(pb.pushforward),σ_ref,args...)
end

# Trivial / 1st Piola map
struct IdentityPiolaMap <: Pushforward end

function evaluate!(
  cache, ::IdentityPiolaMap, v_ref::Number, Jt::Number
)
  return v_ref
end

<<<<<<< HEAD
function evaluate!(
  cache, ::InversePushforward{IdentityPiolaMap}, v_phys::Number, Jt::Number
)
  return v_phys
end


# ContraVariantPiolaMap
=======
"""
    struct ContraVariantPiolaMap <: Pushforward
"""
>>>>>>> a24261ea
struct ContraVariantPiolaMap <: Pushforward end

function evaluate!(
  cache, ::ContraVariantPiolaMap, v_ref::Number, Jt::Number
)
  idetJ = 1. / meas(Jt)
  return v_ref ⋅ (idetJ * Jt)
end

function evaluate!(
  cache, ::InversePushforward{ContraVariantPiolaMap}, v_phys::Number, Jt::Number
)
  detJ = meas(Jt)
  return v_phys ⋅ (detJ * pinvJt(Jt))
end

# TODO: Should this be here? Probably not...

function Fields.DIV(f::LazyArray{<:Fill})
  df = Fields.DIV(f.args[1])
  k  = f.maps.value
  lazy_map(k,df)
end

function Fields.DIV(a::LazyArray{<:Fill{typeof(linear_combination)}})
  i_to_basis  = Fields.DIV(a.args[2])
  i_to_values = a.args[1]
  lazy_map(linear_combination,i_to_values,i_to_basis)
end

function Fields.DIV(f::LazyArray{<:Fill{Broadcasting{Operation{ContraVariantPiolaMap}}}})
  ϕrgₖ = f.args[1]
  return lazy_map(Broadcasting(divergence),ϕrgₖ)
end

function Fields.DIV(f::Fill{<:Fields.BroadcastOpFieldArray{ContraVariantPiolaMap}})
  ϕrgₖ = f.value.args[1]
  return Fill(Broadcasting(divergence)(ϕrgₖ),length(f))
end

# CoVariantPiolaMap

struct CoVariantPiolaMap <: Pushforward end

function evaluate!(
  cache, ::CoVariantPiolaMap, v_ref::Number, Jt::Number
)
  return v_ref ⋅ transpose(pinvJt(Jt))
end

function evaluate!(
  cache, ::InversePushforward{CoVariantPiolaMap}, v_phys::Number, Jt::Number
)
  return v_phys ⋅ transpose(Jt)
end

# 4th Piola map
struct BrokenPiolaMap <: Pushforward end

function evaluate!(
  cache, ::BrokenPiolaMap, v_ref::Number, Jt::Number
)
  idetJ = 1. / meas(Jt)
  return v_ref * idetJ
end

function evaluate!(
  cache, ::InversePushforward{BrokenPiolaMap}, v_phys::Number, Jt::Number
)
  detJ = meas(Jt)
  return v_phys * detJ
end


# DoubleContraVariantPiolaMap

struct DoubleContraVariantPiolaMap <: Pushforward end

function evaluate!(
  cache, ::DoubleContraVariantPiolaMap, v_ref::Number, Jt::Number
)
  _Jt = meas(Jt) * Jt
  return transpose(_Jt) ⋅ v_ref ⋅ _Jt
end

function evaluate!(
  cache, ::InversePushforward{DoubleContraVariantPiolaMap}, v_phys::Number, Jt::Number
)
  iJt = meas(Jt) * pinvJt(Jt)
  return transpose(iJt) ⋅ v_phys ⋅ iJt
end

# DoubleCoVariantPiolaMap

struct DoubleCoVariantPiolaMap <: Pushforward end

function evaluate!(
  cache, ::DoubleCoVariantPiolaMap, v_ref::Number, Jt::Number
)
  iJt = pinvJt(Jt)
  return iJt ⋅ v_ref ⋅ transpose(iJt)
end

function evaluate!(
  cache, ::InversePushforward{DoubleCoVariantPiolaMap}, v_phys::Number, Jt::Number
)
  return Jt ⋅ v_phys ⋅ transpose(Jt)
end<|MERGE_RESOLUTION|>--- conflicted
+++ resolved
@@ -55,11 +55,7 @@
     const InversePushforward{PF} = InverseMap{PF} where PF <: Pushforward
 
 Represents the inverse of a pushforward map F*, defined as
-<<<<<<< HEAD
-  (F*)^-1 : V -> V̂
-=======
   (F*)⁻¹ : V -> V̂
->>>>>>> a24261ea
 where
   - V̂ is a function space on the reference cell K̂ and
   - V is a function space on the physical cell K.
@@ -122,11 +118,7 @@
     struct InversePullback{PF <: Pushforward} <: Map end
 
 Represents the inverse of the pullback map F**, defined as
-<<<<<<< HEAD
-  (F**)^-1 : V̂* -> V*
-=======
   (F**)⁻¹ : V̂* -> V*
->>>>>>> a24261ea
 where
   - V̂* is a dof space on the reference cell K̂ and
   - V* is a dof space on the physical cell K.
@@ -160,7 +152,6 @@
   return v_ref
 end
 
-<<<<<<< HEAD
 function evaluate!(
   cache, ::InversePushforward{IdentityPiolaMap}, v_phys::Number, Jt::Number
 )
@@ -169,11 +160,9 @@
 
 
 # ContraVariantPiolaMap
-=======
 """
     struct ContraVariantPiolaMap <: Pushforward
 """
->>>>>>> a24261ea
 struct ContraVariantPiolaMap <: Pushforward end
 
 function evaluate!(
