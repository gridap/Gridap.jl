"""
    struct GeneralPolytope{D,Dp,Tp} <: Polytope{D}

The `GeneralPolytope` is definded defined by a set of vertices and a rotation
system (a planar oriented graph). This polytopal representation can represent
any polytope in 2 and 3 dimensions.

In 2 dimensions ([`Polygon`](@ref)), the representation of the polygon is a closed polyline.

<<<<<<< HEAD
In 3 dimensions ([`Polyhedron`](@ref)), the rotation system generates the connectivities, each   facet is a closed cycle of the graph.
This construction allows complex geometrical operations, e.g., intersecting polytopes by halfspaces.
See also,
=======
  In 3 dimensions ([`Polyhedron`](@ref)), the rotation system generates the connectivities, each facet is a closed cycle of the graph.
  This construction allows complex geometrical operations, e.g., intersecting polytopes by halfspaces.
  See also,
>>>>>>> d611c357

> K. Sugihara, "A robust and consistent algorithm for intersecting convex polyhedra", Comput. Graph. Forum 13 (3) (1994) 45–54, doi: [10.1111/1467-8659.1330045](https://doi.org/10.1111/1467-8659.1330045)

> D. Powell, T. Abel, "An exact general remeshing scheme applied to physically conservative voxelization", J. Comput. Phys. 297 (Sept. 2015) 340–356, doi: [10.1016/j.jcp.2015.05.022](https://doi.org/10.1016/j.jcp.2015.05.022.

> S. Badia, P. A. Martorell, F. Verdugo. "Geometrical discretisations for unfitted finite elements on explicit boundary representations", J.Comput. Phys. 460 (2022): 111162. doi: [10.1016/j.jcp.2022.111162](https://doi.org/10.1016/j.jcp.2022.111162)
"""
struct GeneralPolytope{D,Dp,Tp,Td} <: Polytope{D}
  vertices::Vector{Point{Dp,Tp}}
  edge_vertex_graph::Vector{Vector{Int32}}
  n_m_to_nface_to_mfaces::Matrix{Vector{Vector{Int}}}
  facedims::Vector{Int32}
  dimranges::Vector{UnitRange{Int}}
  dface_nfaces::Vector{Vector{Int}}
  isopen::Bool
  metadata::Td
  function GeneralPolytope{D}(
    vertices::Vector{Point{Dp,Tp}},
    edge_vertex_graph::Vector{Vector{Int32}},
    n_m_to_nface_to_mfaces::Matrix{Vector{Vector{Int}}},
    facedims::Vector{Int32},
    dimranges::Vector{UnitRange{Int}},
    dface_nfaces::Vector{Vector{Int}},
    isopen::Bool,
    metadata::Td) where {D,Dp,Tp,Td}
    new{D,Dp,Tp,Td}(
      vertices,
      edge_vertex_graph,
      n_m_to_nface_to_mfaces,
      facedims,
      dimranges,
      dface_nfaces,
      isopen,
      metadata)
  end
end

"""
    Polygon = GeneralPolytope{2}

A polygon is a [`GeneralPolytope`](@ref) in 2 dimensions.
"""
const Polygon = GeneralPolytope{2}

"""
    Polyhedron = GeneralPolytope{3}

A polyhedron is a [`GeneralPolytope`](@ref) in 3 dimensions.
"""
const Polyhedron = GeneralPolytope{3}

# Constructors

function GeneralPolytope{D}(
  vertices::Vector{<:Point},
  graph::Vector{Vector{Int32}},
  isopen::Bool,
  data) where D

  n = D+1
  n_m_to_nface_to_mfaces = Matrix{Vector{Vector{Int}}}(undef,n,n)
  dimranges = Vector{UnitRange{Int}}(undef,0)
  dface_nfaces = Vector{Vector{Int}}(undef,0)
  facedims = Vector{Int32}(undef,0)
  GeneralPolytope{D}(
    vertices,
    graph,
    n_m_to_nface_to_mfaces,
    facedims,
    dimranges,
    dface_nfaces,
    isopen,
    data)
end

function GeneralPolytope{D}(
  vertices::AbstractVector{<:Point},
  graph::Vector{<:Vector},
  isopen::Bool,
  data) where D

  GeneralPolytope{D}(collect(vertices),collect(Vector{Int32},graph),isopen,data)
end

"""
    GeneralPolytope{D}(vertices, graph; kwargs...)

Constructor of a [`GeneralPolytope`](@ref) that generates a polytope of
D dimensions with the given `vertices` and `graph` of connectivities.
"""
function GeneralPolytope{D}(
  vertices::AbstractVector{<:Point},
  graph::Vector{<:Vector}
  ;isopen=false::Bool,
  metadata=nothing) where D

  GeneralPolytope{D}(vertices,graph,isopen,metadata)
end

function GeneralPolytope{D}(
  vertices::AbstractVector{<:Point},
  graph::Vector{<:Vector},
  data) where D

  isopen = false
  GeneralPolytope{D}(vertices,graph,isopen,data)
end

function generate_polytope_data(p::Polytope;metadata=nothing)
  generate_polytope_data(p,metadata)
end

function generate_polytope_data(p::Polytope,::Nothing)
  nothing
end

function Polygon(p::Polytope{2},vertices::AbstractVector{<:Point};kwargs...)
  if p == TRI
    e_v_graph = [[2,3],[3,1],[1,2]]
    perm = [1,2,3]
  elseif p == QUAD
    e_v_graph = [[2,3],[4,1],[1,4],[3,2]]
    perm = [1,2,4,3]
  else
    @notimplemented
  end
  vertices = map(Reindex(vertices),perm)
  e_v_graph = map(Reindex(e_v_graph),perm)
  e_v_graph = map(i->replace(i, Dict(perm .=> 1:length(perm))...),e_v_graph)
  e_v_graph = map(i->Int32.(i),e_v_graph)
  data = generate_polytope_data(p;kwargs...)
  Polygon(vertices,e_v_graph,data)
end

function Polygon(vertices::AbstractVector{<:Point};kwargs...)
  graph = map(1:length(vertices)) do i
    inext = i == length(vertices) ? 1 : i+1
    iprev = i == 1 ? length(vertices) : i-1
    Int32[iprev,inext]
  end
  Polygon(vertices,graph;kwargs...)
end

function Polyhedron(p::Polytope{3},vertices::AbstractVector{<:Point};kwargs...)
  if p == TET
    e_v_graph = [Int32[3,4,2],Int32[1,4,3],Int32[2,4,1],Int32[3,2,1]]
  elseif p == HEX
    e_v_graph = [
      Int32[5, 2, 3],
      Int32[6, 4, 1],
      Int32[7, 1, 4],
      Int32[8, 3, 2],
      Int32[1, 7, 6],
      Int32[2, 5, 8],
      Int32[3, 8, 5],
      Int32[4, 6, 7]
    ]
  else
    @notimplemented
  end
  data = generate_polytope_data(p;kwargs...)
  Polyhedron(vertices,e_v_graph,data)
end

function GeneralPolytope{D}(p::Polytope;kwargs...) where D
  GeneralPolytope{D}(p,get_vertex_coordinates(p);kwargs...)
end

# Interface

num_dims(::T) where T<:GeneralPolytope = num_dims(T)

num_dims(::Type{<:GeneralPolytope{D}}) where D = D

num_cell_dims(a::GeneralPolytope) = num_dims(a)

point_eltype(::T) where T<:GeneralPolytope = point_eltype(T)

point_eltype(::Type{<:GeneralPolytope{D,Dp,T}}) where {D,Dp,T} = T

num_point_dims(::Type{<:GeneralPolytope{D,Dp}}) where {D,Dp} = Dp

num_vertices(a::GeneralPolytope) = length(a.vertices)

get_vertex_coordinates(a::GeneralPolytope) = a.vertices

Base.getindex(a::GeneralPolytope,i::Integer) = a.vertices[i]

"""
    get_graph(p::GeneralPolytope) -> Vector{Vector{Int32}}

Returns the edge-vertex graph of `p`.
"""
@inline get_graph(a::GeneralPolytope) = a.edge_vertex_graph

"""
    get_metadata(p::GeneralPolytope)

Return the metadata stored in `p`.
"""
get_metadata(a::GeneralPolytope) = a.metadata

"""
    isopen(p::GeneralPolytope) -> Bool

Return whether `p` is watertight or not.
"""
Base.isopen(a::GeneralPolytope) = a.isopen

"""
    isactive(p::GeneralPolytope, vertex::Integer) -> Bool

Returns whether `p`'s vertex of index `vertex` is connected to any other vertex of `p`.
"""
function isactive(p::GeneralPolytope,vertex::Integer)
  !isempty( get_graph(p)[vertex] )
end

"""
    check_polytope_graph(p::GeneralPolytope) -> Bool

It checks whether `p`'s graph is well-constructed, i.e. if it is oriented and planar.
"""
function check_polytope_graph(p::GeneralPolytope)
  check_polytope_graph(get_graph(p))
end

function check_polytope_graph(graph::AbstractVector{<:AbstractVector})
  for v in eachindex(graph)
    !isempty(graph[v]) || continue
    for vneig in graph[v]
      vneig > 0 || continue
      v ∈ graph[vneig] || return false
    end
  end
  true
end

is_simplex(::GeneralPolytope) = false

is_n_cube(::GeneralPolytope) = false

function simplexify(p::GeneralPolytope{D}) where D
  @assert !isopen(p)
  X,T = simplexify_interior(p)
  @check X == get_vertex_coordinates(p)
  T, simplex_polytope(Val{D}())
end

simplex_polytope(::Val{0}) = VERTEX

simplex_polytope(::Val{1}) = SEGMENT

simplex_polytope(::Val{2}) = TRI

simplex_polytope(::Val{3}) = TET

function Polytope{0}(p::GeneralPolytope,faceid::Integer)
  VERTEX
end

function Polytope{1}(p::GeneralPolytope,faceid::Integer)
  SEGMENT
end

function Polytope{D}(p::GeneralPolytope{D},faceid::Integer) where D
  p
end

function Polytope{2}(p::Polyhedron,faceid::Integer)
  f_to_v = get_faces(p,2,0)
  coords = get_vertex_coordinates(p)
  vertices = coords[f_to_v[faceid]]
  Polygon(vertices)
end

Base.:(==)(a::GeneralPolytope,b::GeneralPolytope) = false

function Base.:(==)(a::GeneralPolytope{D},b::GeneralPolytope{D}) where D
  a === b ||
  ( get_vertex_coordinates(a) == get_vertex_coordinates(b) &&
  get_graph(a) == get_graph(b) )
end

function num_faces(p::GeneralPolytope{D},d::Integer) where D
  if d == 0
    num_vertices(p)
  elseif d == D
    1
  else
    length(get_faces(p,d,0))
  end
end

function get_faces(p::GeneralPolytope,n::Integer,m::Integer)
  setup_faces!(p,n,m)
  p.n_m_to_nface_to_mfaces[n+1,m+1]
end

function get_facet_orientations(p::GeneralPolytope)
  ones(Int,num_facets(p))
end

function get_facet_normal(p::Polyhedron)
  D = 3
  f_to_v = get_faces(p,D-1,0)
  coords = get_vertex_coordinates(p)
  map(f_to_v) do v
    v1, v2 = compute_tangent_space(Val(2),coords[v])
    n = v1 × v2
    n /= norm(n)
  end
end

function get_facet_normal(p::Polyhedron,lfacet::Integer)
  v = get_faces(p,2,0)[lfacet]
  coords = get_vertex_coordinates(p)
  v1, v2 = compute_tangent_space(Val(2),coords[v])
  n = v1 × v2
  n /= norm(n)
  return n
end

function compute_tangent_space(::Val{1},coords;tol=1e-10)
  v1 = coords[2]-coords[1]
  v1 /= norm(v1)
  return v1
end

function compute_tangent_space(::Val{D},coords;tol=1e-10) where D
  np = length(coords)
  p0 = first(coords)
  k = 1
  ns = 0
  space = ()
  while (ns < D) && (k < np)
    v = coords[k+1]-p0
    for vi in space
      v -= (v⋅vi)*vi
    end
    w = norm(v)
    if w > tol
      space = (space...,v/w)
      ns += 1
    end
    k += 1
  end
  @check ns == D "Tangent space cannot be computed! Too many colinear points"
  return space
end

# Normal for a Polygon embedded in 3D space
function get_cell_normal(p::Polygon{3})
  coords = get_vertex_coordinates(p)
  v1, v2 = compute_tangent_space(Val(2),coords)
  n = v1 × v2
  n /= norm(n)
  return n
end

# Normal for edges of a Polygon embedded in 2D space
function get_facet_normal(p::Polygon{2})
  f_to_v = get_faces(p,1,0)
  coords = get_vertex_coordinates(p)
  map(f_to_v) do v
    e = coords[v[2]]-coords[v[1]]
    n = VectorValue( e[2], -e[1] )
    n /= norm(n)
  end
end

function get_facet_normal(p::Polygon{2},lfacet::Integer)
  v = get_faces(p,1,0)[lfacet]
  coords = get_vertex_coordinates(p)
  e = coords[v[2]]-coords[v[1]]
  n = VectorValue(e[2],-e[1] )
  n /= norm(n)
  return n
end

# Normal for edges of a Polygon embedded in 3D space
function get_facet_normal(p::Polygon{3})
  t = get_edge_tangent(p)
  n = get_cell_normal(p)
  return t .× n
end

function get_facet_normal(p::Polygon{3},lfacet::Integer)
  t = get_edge_tangent(p,lfacet)
  n = get_cell_normal(p)
  return t × n
end

function get_edge_tangent(p::GeneralPolytope)
  e_to_v = get_faces(p,1,0)
  coords = get_vertex_coordinates(p)
  map(e_to_v) do v
    e = coords[v[2]]-coords[v[1]]
    e / norm(e)
  end
end

function get_edge_tangent(p::GeneralPolytope,ledge::Integer)
  v = get_faces(p,1,0)[ledge]
  coords = get_vertex_coordinates(p)
  e = coords[v[2]]-coords[v[1]]
  return e / norm(e)
end

function get_dimranges(p::GeneralPolytope)
  setup_dimranges!(p)
  p.dimranges
end

function get_dimrange(p::GeneralPolytope,d::Integer)
  setup_dimranges!(p)
  p.dimranges[d+1]
end

function get_faces(p::GeneralPolytope)
  setup_face_to_nfaces!(p)
  p.dface_nfaces
end

function get_facedims(p::GeneralPolytope)
  setup_facedims!(p)
  p.facedims
end

function setup_dimranges!(p::GeneralPolytope{D}) where D
  if length(p.dimranges) < D+1
    lens = map(i->num_faces(p,i),0:D)
    sums = cumsum(lens)
    resize!(p.dimranges,D+1)
    for (i,(l,s)) in enumerate(zip(lens,sums))
      p.dimranges[i] = s-l+1 : s
    end
  end
end

function setup_face_to_nfaces!(p::GeneralPolytope)
  if length(p.dface_nfaces) < num_vertices(p)
    facedims = get_facedims(p)
    dface_nfaces = Vector{Vector{Int}}(undef,length(facedims))
    ofsets = get_offsets(p)
    for (f,d) in enumerate(facedims)
      df = f - ofsets[d+1]
      nfs = Int[]
      for n in 0:d
        union!(nfs,get_faces(p,d,n)[df] .+ ofsets[n+1])
      end
      dface_nfaces[f] = nfs
    end
    copy!(p.dface_nfaces,dface_nfaces)
  end
  nothing
end

function setup_facedims!(p::GeneralPolytope)
  if length(p.facedims) < num_vertices(p)
    dimranges = get_dimranges(p)
    n_faces = dimranges[end][end]
    facedims = _nface_to_nfacedim(n_faces,dimranges)
    copy!(p.facedims,facedims)
  end
end

function setup_faces!(p::GeneralPolytope{D},dimfrom,dimto) where D
  if isassigned(p.n_m_to_nface_to_mfaces,dimfrom+1,dimto+1)
    return nothing
  end
  if dimfrom == dimto
    setup_nface_to_nface!(p,dimfrom)
  elseif dimfrom == D
    setup_cell_to_faces!(p,dimto)
  elseif dimto == 0
    setup_face_to_vertices!(p,dimfrom)
  elseif dimfrom > dimto
    setup_nface_to_mface!(p,dimfrom,dimto)
  else
    setup_nface_to_mface_dual!(p,dimto,dimfrom)
  end
  nothing
end

function setup_face_to_vertices!(p::GeneralPolytope,d)
  if !isassigned(p.n_m_to_nface_to_mfaces,d+1,1)
    df_to_v = generate_face_to_vertices(p,d)
    p.n_m_to_nface_to_mfaces[d+1,1] = df_to_v
  end
end

function setup_cell_to_faces!(p::GeneralPolytope{D},d) where D
  if !isassigned(p.n_m_to_nface_to_mfaces,D+1,d+1)
    num_f = num_faces(p,d)
    c_to_f = [ collect(1:num_f) ]
    p.n_m_to_nface_to_mfaces[D+1,d+1] = c_to_f
  end
end

function setup_nface_to_nface!(p::GeneralPolytope,n)
  if !isassigned(p.n_m_to_nface_to_mfaces,n+1,n+1)
    num_nf = num_faces(p,n)
    nf_to_nf = map(i->Int[i],1:num_nf)
    p.n_m_to_nface_to_mfaces[n+1,n+1] = nf_to_nf
  end
end

function setup_nface_to_mface!(p::Polyhedron,n,m)
  if !isassigned(p.n_m_to_nface_to_mfaces,n+1,m+1)
    @notimplementedif n != 2 && m != 1
    nf_to_v = get_faces(p,n,0)
    v_to_mf = get_faces(p,0,m)
    nf_to_ftype = map( length, nf_to_v )
    ftype_to_lmf_to_lv = map(1:maximum(nf_to_ftype)) do ftype
      map(1:ftype) do i
        inext = i == ftype ? 1 : i+1
        Int[i,inext]
      end
    end
    nf_to_mf = Gridap.Geometry.find_cell_to_faces(
      Table(nf_to_v),
      ftype_to_lmf_to_lv,
      nf_to_ftype,
      Table(v_to_mf))
    p.n_m_to_nface_to_mfaces[n+1,m+1] = Vector(nf_to_mf)
  end
end

function setup_nface_to_mface_dual!(p::GeneralPolytope,dimto,dimfrom)
  if !isassigned(p.n_m_to_nface_to_mfaces,dimfrom+1,dimto+1)
    @assert dimfrom < dimto
    nf_to_mf = get_faces(p,dimto,dimfrom)
    n_mf = num_faces(p,dimfrom)
    mf_to_nf = Gridap.Geometry.generate_cells_around(Table(nf_to_mf),n_mf)
    p.n_m_to_nface_to_mfaces[dimfrom+1,dimto+1] = Vector(mf_to_nf)
  end
end

function generate_face_to_vertices(p::Polyhedron,d::Integer)
  if d == 1
    generate_edge_to_vertices(p)
  elseif d == 2
    generate_facet_to_vertices(p)
  else
    @unreachable
  end
end

function generate_face_to_vertices(p::Polygon,d::Integer)
  if d == 1
    generate_facet_to_vertices(p)
  else
    @unreachable
  end
end

function generate_facet_to_vertices(poly::Polyhedron)
  D = 3
  istouch = map( i -> falses(length(i)), get_graph(poly) )
  T = Vector{Int32}[]
  for v in 1:num_vertices(poly)
    isactive(poly,v) || continue
    for i in 1:length(get_graph(poly)[v])
      !istouch[v][i] || continue
      istouch[v][i] = true
      vcurrent = v
      vnext = get_graph(poly)[v][i]
      vnext > 0 || continue
      k = [v]
      while vnext != v
        inext = findfirst( isequal(vcurrent), get_graph(poly)[vnext] )
        inext = ( inext % length( get_graph(poly)[vnext] ) ) + 1
        istouch[vnext][inext] = true
        vcurrent = vnext
        vnext = get_graph(poly)[vnext][inext]
        vnext > 0 || break
        push!(k,vcurrent)
      end
      if length(k) >=D
        push!(T,k)
      end
    end
  end
  T
end

function generate_edge_to_vertices(poly::GeneralPolytope)
  graph = get_graph(poly)
  T = Vector{Int32}[]
  for v in eachindex(graph)
    for vneig in graph[v]
      if vneig > v
        push!(T,[v,vneig])
      end
    end
  end
  T
end

function generate_facet_to_vertices(poly::Polygon)
  graph = get_graph(poly)
  n = length(graph)
  T = Vector{Int32}[]
  for v in eachindex(graph)
    vnext = ifelse(v == n, 1, v+1)
    @check vnext ∈ graph[v]
    push!(T,[v,vnext])
  end
  T
end

function Base.copy(poly::Polyhedron)
  vertices = get_vertex_coordinates(poly)
  graph = get_graph(poly)
  open = isopen(poly)
  data = get_metadata(poly)
  data = !isnothing(data) ? copy(data) : nothing
  Polyhedron(vertices,graph,open,data)
end

function simplexify_interior(p::Polygon)
  @assert !isopen(p)
  e_to_v = generate_facet_to_vertices(p)
  T = Vector{Int32}[]
  if length(e_to_v) > 0
    v0 = e_to_v[1][1]
    for verts in e_to_v
      if v0 ∉ verts
        push!(T,[v0,verts[1],verts[2]])
      end
    end
  end
  get_vertex_coordinates(p),T
end

"""
    simplexify_interior(p::Polyhedron) -> (coords, triangles)

`simplex_interior` computes a simplex partition of the volume inside the Polyhedron `p`.

Returns a vector of coordinates `coords` and a vector `triangles` containing the
connectivitty vectors defining each triangle of the partition.
"""
function simplexify_interior(poly::Polyhedron)
  !isopen(poly) || return simplexify_surface(poly)
  vstart = fill(UNSET,num_vertices(poly))
  stack = Int32[]
  for v in 1:num_vertices(poly)
    isactive(poly,v) || continue
    vstart[v] == UNSET || continue
    vstart[v] = v
    empty!(stack)
    push!(stack,v)
    while !isempty(stack)
      vcurrent = pop!(stack)
      for vneig in get_graph(poly)[vcurrent]
        if vstart[vneig] == UNSET
          vstart[vneig] = v
          push!(stack,vneig)
        end
      end
    end
  end
  istouch = map( i -> falses(length(i)), get_graph(poly) )
  vertex_coordinates = get_vertex_coordinates(poly)
  T = Vector{Int32}[]
  X = vertex_coordinates
  for v in 1:num_vertices(poly)
    isactive(poly,v) || continue
    for i in 1:length(get_graph(poly)[v])
      !istouch[v][i] || continue
      istouch[v][i] = true
      vcurrent = v
      vnext = get_graph(poly)[v][i]
      while vnext != v
        inext = findfirst( isequal(vcurrent), get_graph(poly)[vnext] )
        !isnothing(inext) || break
        inext = ( inext % length( get_graph(poly)[vnext] ) ) + 1
        istouch[vnext][inext] = true
        vcurrent = vnext
        vnext = get_graph(poly)[vnext][inext]
        @assert vcurrent ≠ vnext
        vcurrent ≠ vnext || break
        if v ∉ (vstart[v],vcurrent,vnext)
          k = [vstart[v],v,vcurrent,vnext]
          push!(T,k)
        end
      end
    end
  end
  X,T
end

"""
    simplexify_surface(p::Polyhedron) -> (coords, triangles)

Computes a simplex partition of the boundary of `p`.

Returns a vector of coordinates `coords` and a vector `triangles` containing the
connectivitty vectors defining each triangle of the partition.
"""
function simplexify_surface(poly::Polyhedron)
  istouch = map( i -> falses(length(i)), get_graph(poly) )
  T = Vector{Int32}[]
  for v in 1:num_vertices(poly)
    isactive(poly,v) || continue
    for i in 1:length(get_graph(poly)[v])
      !istouch[v][i] || continue
      istouch[v][i] = true
      vcurrent = v
      vnext = get_graph(poly)[v][i]
      vnext > 0 || continue
      while vnext != v
        inext = findfirst( isequal(vcurrent), get_graph(poly)[vnext] )
        inext = ( inext % length( get_graph(poly)[vnext] ) ) + 1
        istouch[vnext][inext] = true
        vcurrent = vnext
        vnext = get_graph(poly)[vnext][inext]
        vnext > 0 || break
        if v ∉ (vcurrent,vnext)
          k = [v,vcurrent,vnext]
          push!(T,k)
        end
      end
    end
  end
  get_vertex_coordinates(poly),T
end

function compute_orientation(p::GeneralPolytope{D}) where D
  cc = mean(get_vertex_coordinates(p))
  cf = mean(first(get_face_coordinates(p,D-1)))
  n = get_facet_normal(p,1)
  s = sign(dot(n,cf-cc))
  return s
end

# Admissible permutations for Polygons are the ones that 
# preserve the orientation of the circular graph that defines it.
# For 2D polytopes, this will always be positive. For 3D polytopes, i.e 
# faces of a polyhedron, the orientation can also be negative.
function get_vertex_permutations(p::GeneralPolytope{2})
  base = collect(1:num_vertices(p))
  pos_perms = [circshift(base,i-1) for i in 1:num_vertices(p)]
  base = reverse(base)
  neg_perms = [circshift(base,i-1) for i in 1:num_vertices(p)]
  return vcat(pos_perms,neg_perms)
end

"""
    merge_nodes!(graph::Vector{Vector{Int32}},i::Int,j::Int)

Given a polyhedron graph, i.e a planar graph with oriented closed paths representing the faces,
merge the nodes `i` and `j` by collapsing the edge `i-j` into `i`.
The algorithm preserves the orientation of the neighboring faces, maintaining a consistent graph.
"""
function merge_nodes!(graph::Vector{Vector{Int32}},i,j)
  li::Int = findfirst(isequal(j),graph[i])
  lj::Int = findfirst(isequal(i),graph[j])
  merge_nodes!(graph,i,j,li,lj)
end

function merge_nodes!(graph::Vector{Vector{Int32}},i,j,li,lj)
  ni, nj = graph[i], graph[j]
  graph[i] = unique!(vcat(ni[1:li-1],nj[lj+1:end],nj[1:lj-1],ni[li+1:end]))
  for k in nj
    !isequal(k,i) && unique!(replace!(graph[k], j => i))
  end
  empty!(graph[j])
  return graph
end

"""
    renumber!(graph::Vector{Vector{Int32}},new_to_old::Vector{Int},n_old::Int)

Given a polyhedron graph, renumber the nodes of the graph using the `new_to_old` mapping. 
Removes the empty nodes.
"""
function renumber!(graph::Vector{Vector{Int32}},new_to_old::Vector{Int},n_old::Int)
  old_to_new = find_inverse_index_map(new_to_old,n_old)
  !isequal(n_old,length(new_to_old)) && keepat!(graph,new_to_old)
  for i in eachindex(graph)
    ni = graph[i]
    for k in eachindex(ni)
      ni[k] = old_to_new[ni[k]]
    end
  end
  return graph
end

"""
    merge_nodes(p::GeneralPolytope{D};atol=1e-6)

Given a polytope, merge all the nodes that are closer than `atol` to each other.
"""
function merge_nodes(p::GeneralPolytope{D};atol=1e-6) where D
  same_node(x,y) = norm(x-y) < atol

  n = num_vertices(p)
  vertices = get_vertex_coordinates(p)
  graph = deepcopy(ReferenceFEs.get_graph(p))

  for (i,v) in enumerate(vertices)
    if !isempty(graph[i])
      li = 1
      while li <= length(graph[i])
        j = graph[i][li]
        w = vertices[j]
        if same_node(v,w)
          lj :: Int = findfirst(isequal(i),graph[j])
          merge_nodes!(graph,i,j,li,lj)
        else
          li += 1
        end
      end
    end
  end

  new_to_old = findall(!isempty,graph)
  renumber!(graph,new_to_old,n)
  new_vertices = vertices[new_to_old]

  @check check_polytope_graph(graph)
  return GeneralPolytope{D}(
    new_vertices,
    graph,
    p.isopen,
    nothing
  )
end

"""
    merge_polytopes(p1::GeneralPolytope{D},p2::GeneralPolytope{D},f1,f2)

Merge polytopes `p1` and `p2` by gluing the faces `f1` and `f2` together.
The faces `f1` and `f2` need to be given as list of nodes in the same order. 
I.e we assume that `get_vertex_coordinates(p1)[f1[k]] == get_vertex_coordinates(p2)[f2[k]]` for all `k`.

# Algorithm: 

- Polyhedrons have planar graphs, with each face represented by an oriented closed path.

- Visually, this means we can glue boths polytopes `p1` and `p2` by drawing the graph `G2` inside the 
closed path of the face `f1` of `G1`. We can them add edges between the vertices of the closed paths 
of `f1` and `f2`, then collapse the edges to create the final graph.

- To create the edge `(i1,i2)`: 
    + Around each node, its neighbors are oriented in a consistent way. This 
      means that for a selected face (closed path), there will always be two consecutive neighbors that 
      belong to the selected face.
    + To create the new edge, we insert the new neighbor between the two consecutive neighbors of the 
      selected face. This will consistently embed `G2` into `f1`.

"""
function merge_polytopes(p1::Polyhedron,p2::Polyhedron,f1,_f2)
  @check isequal(length(f1),length(_f2))
  
  offset = num_vertices(p1)
  f2 = _f2 .+ offset
  graph = deepcopy(get_graph(p1))
  for g in get_graph(p2)
    push!(graph,collect(Int32, g .+ offset))
  end

  in_f1, in_f2 = in(f1), in(f2)
  for k in eachindex(f1)
    i1, i2 = f1[k], f2[k]

    l1 = 1
    while !in_f1(graph[i1][l1]); l1 += 1; end
    while in_f1(graph[i1][l1+1]); l1 += 1; end
    insert!(graph[i1],l1,i2)

    l2 = 1
    while !in_f2(graph[i2][l2]); l2 += 1; end
    while in_f2(graph[i2][l2+1]); l2 += 1; end
    insert!(graph[i2],l2,i1)

    merge_nodes!(graph,i1,i2,l1,l2)
    f2[k] = i1
  end

  n_old = num_vertices(p1) + num_vertices(p2)
  new_to_old = findall(!isempty,graph)
  renumber!(graph,new_to_old,n_old)

  vertices = vcat(get_vertex_coordinates(p1),get_vertex_coordinates(p2))
  new_vertices = vertices[new_to_old]

  @check check_polytope_graph(graph)
  return Polyhedron(
    new_vertices,
    graph,
    p1.isopen || p2.isopen,
    nothing
  )
end

function merge_polytopes(p1::Polygon,p2::Polygon,f1,f2)
  @check length(f1) == length(f2) == 2
  if f1[1] > f1[2] # Reversed edge 
    @assert f2[2] > f2[1]
    return merge_polytopes(p2,p1,f2,f1)
  end
  v1, v2 = get_vertex_coordinates(p1), get_vertex_coordinates(p2)
  v = vcat(v1[1:f1[1]],v2[(f2[1]+1):end],v2[1:(f2[2]-1)],v1[f1[2]:end])
  return Polygon(v)
end

"""
    polytope_from_faces(D::Integer,vertices::AbstractVector{<:Point},face_to_vertex::AbstractVector{<:AbstractVector{<:Integer}})

Returns a polygon/polyhedron given a list of vertex coordinates and the face-to-vertex connectivity.
The polytope is assumed to be closed, i.e there are no open edges.
"""
function polytope_from_faces(D::Integer,vertices,face_to_vertex)
  if D == 2
    return polygon_from_faces(vertices,face_to_vertex)
  elseif D == 3
    return polyhedron_from_faces(vertices,face_to_vertex)
  else
    @notimplemented
  end
end

function polygon_from_faces(
  vertices::AbstractVector{<:Point},
  face_to_vertex::AbstractVector{<:AbstractVector{<:Integer}}
)
  @check all(length(f) == 2 for f in face_to_vertex)
  n = length(vertices)
  graph = [fill(zero(Int32),2) for i in 1:n]

  for f in face_to_vertex
    graph[f[1]][2] = f[2]
    graph[f[2]][1] = f[1]
  end

  perm = collect(1:n)
  for k in 2:n
    perm[k] = graph[perm[k-1]][2]
  end
  permute!(vertices,perm)
  
  @check check_polytope_graph(graph)
  return Polygon(vertices), perm
end

function polyhedron_from_faces(
  vertices::AbstractVector{<:Point},
  face_to_vertex::AbstractVector{<:AbstractVector{<:Integer}}
)
  n = length(vertices)
  graph = [Int32[] for i in 1:n]

  for f in face_to_vertex
    nf = length(f)
    for k in eachindex(f)
      vprev, v, vnext = f[mod(k-2,nf)+1], f[k], f[mod(k,nf)+1]
      kprev = findfirst(isequal(vprev),graph[v])
      knext = findfirst(isequal(vnext),graph[v])
      if isnothing(kprev) && isnothing(knext)
        push!(graph[v],vprev,vnext)
      elseif isnothing(kprev)
        kprev = max(knext - 1, 1)
        insert!(graph[v],kprev,vprev)
      elseif isnothing(knext)
        knext = kprev + 1
        insert!(graph[v],knext,vnext)
      else
        nv = length(graph[v])
        @assert isequal(knext, mod(kprev,nv) + 1)
      end
    end
  end

  @check check_polytope_graph(graph)
  return Polyhedron(vertices,graph), Base.OneTo(n)
end<|MERGE_RESOLUTION|>--- conflicted
+++ resolved
@@ -7,15 +7,9 @@
 
 In 2 dimensions ([`Polygon`](@ref)), the representation of the polygon is a closed polyline.
 
-<<<<<<< HEAD
-In 3 dimensions ([`Polyhedron`](@ref)), the rotation system generates the connectivities, each   facet is a closed cycle of the graph.
+In 3 dimensions ([`Polyhedron`](@ref)), the rotation system generates the connectivities, each facet is a closed cycle of the graph.
 This construction allows complex geometrical operations, e.g., intersecting polytopes by halfspaces.
 See also,
-=======
-  In 3 dimensions ([`Polyhedron`](@ref)), the rotation system generates the connectivities, each facet is a closed cycle of the graph.
-  This construction allows complex geometrical operations, e.g., intersecting polytopes by halfspaces.
-  See also,
->>>>>>> d611c357
 
 > K. Sugihara, "A robust and consistent algorithm for intersecting convex polyhedra", Comput. Graph. Forum 13 (3) (1994) 45–54, doi: [10.1111/1467-8659.1330045](https://doi.org/10.1111/1467-8659.1330045)
 
@@ -754,9 +748,9 @@
   return s
 end
 
-# Admissible permutations for Polygons are the ones that 
+# Admissible permutations for Polygons are the ones that
 # preserve the orientation of the circular graph that defines it.
-# For 2D polytopes, this will always be positive. For 3D polytopes, i.e 
+# For 2D polytopes, this will always be positive. For 3D polytopes, i.e
 # faces of a polyhedron, the orientation can also be negative.
 function get_vertex_permutations(p::GeneralPolytope{2})
   base = collect(1:num_vertices(p))
@@ -792,7 +786,7 @@
 """
     renumber!(graph::Vector{Vector{Int32}},new_to_old::Vector{Int},n_old::Int)
 
-Given a polyhedron graph, renumber the nodes of the graph using the `new_to_old` mapping. 
+Given a polyhedron graph, renumber the nodes of the graph using the `new_to_old` mapping.
 Removes the empty nodes.
 """
 function renumber!(graph::Vector{Vector{Int32}},new_to_old::Vector{Int},n_old::Int)
@@ -852,28 +846,28 @@
     merge_polytopes(p1::GeneralPolytope{D},p2::GeneralPolytope{D},f1,f2)
 
 Merge polytopes `p1` and `p2` by gluing the faces `f1` and `f2` together.
-The faces `f1` and `f2` need to be given as list of nodes in the same order. 
+The faces `f1` and `f2` need to be given as list of nodes in the same order.
 I.e we assume that `get_vertex_coordinates(p1)[f1[k]] == get_vertex_coordinates(p2)[f2[k]]` for all `k`.
 
-# Algorithm: 
+# Algorithm:
 
 - Polyhedrons have planar graphs, with each face represented by an oriented closed path.
 
-- Visually, this means we can glue boths polytopes `p1` and `p2` by drawing the graph `G2` inside the 
-closed path of the face `f1` of `G1`. We can them add edges between the vertices of the closed paths 
+- Visually, this means we can glue boths polytopes `p1` and `p2` by drawing the graph `G2` inside the
+closed path of the face `f1` of `G1`. We can them add edges between the vertices of the closed paths
 of `f1` and `f2`, then collapse the edges to create the final graph.
 
-- To create the edge `(i1,i2)`: 
-    + Around each node, its neighbors are oriented in a consistent way. This 
-      means that for a selected face (closed path), there will always be two consecutive neighbors that 
+- To create the edge `(i1,i2)`:
+    + Around each node, its neighbors are oriented in a consistent way. This
+      means that for a selected face (closed path), there will always be two consecutive neighbors that
       belong to the selected face.
-    + To create the new edge, we insert the new neighbor between the two consecutive neighbors of the 
+    + To create the new edge, we insert the new neighbor between the two consecutive neighbors of the
       selected face. This will consistently embed `G2` into `f1`.
 
 """
 function merge_polytopes(p1::Polyhedron,p2::Polyhedron,f1,_f2)
   @check isequal(length(f1),length(_f2))
-  
+
   offset = num_vertices(p1)
   f2 = _f2 .+ offset
   graph = deepcopy(get_graph(p1))
@@ -917,7 +911,7 @@
 
 function merge_polytopes(p1::Polygon,p2::Polygon,f1,f2)
   @check length(f1) == length(f2) == 2
-  if f1[1] > f1[2] # Reversed edge 
+  if f1[1] > f1[2] # Reversed edge
     @assert f2[2] > f2[1]
     return merge_polytopes(p2,p1,f2,f1)
   end
@@ -960,7 +954,7 @@
     perm[k] = graph[perm[k-1]][2]
   end
   permute!(vertices,perm)
-  
+
   @check check_polytope_graph(graph)
   return Polygon(vertices), perm
 end
