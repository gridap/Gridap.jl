"""
    struct GeneralPolytope{D,Dp,Tp} <: Polytope{D}

<<<<<<< HEAD
The `GeneralPolytope` is definded defined by a set of vertices and a rotation
system (a planar oriented graph). This polytopal representation can represent
any polytope in 2 and 3 dimensions.
=======
  The `GeneralPolytope` is defined by a set of vertices and a rotation
  system (a planar oriented graph). This polytopal representation can represent
  any polytope of dimension 2 and 3. `Dp` is the embedding dimension and `Tp`
  the element type of the vertices.
>>>>>>> d5f17a94

In 2 dimensions ([`Polygon`](@ref)), the representation of the polygon is a closed polyline.

In 3 dimensions ([`Polyhedron`](@ref)), the rotation system generates the connectivities, each facet is a closed cycle of the graph.
This construction allows complex geometrical operations, e.g., intersecting polytopes by halfspaces.
See also,

> K. Sugihara, "A robust and consistent algorithm for intersecting convex polyhedra", Comput. Graph. Forum 13 (3) (1994) 45–54, doi: [10.1111/1467-8659.1330045](https://doi.org/10.1111/1467-8659.1330045)

> D. Powell, T. Abel, "An exact general remeshing scheme applied to physically conservative voxelization", J. Comput. Phys. 297 (Sept. 2015) 340–356, doi: [10.1016/j.jcp.2015.05.022](https://doi.org/10.1016/j.jcp.2015.05.022.

<<<<<<< HEAD
> S. Badia, P. A. Martorell, F. Verdugo. "Geometrical discretisations for unfitted finite elements on explicit boundary representations", J.Comput. Phys. 460 (2022): 111162. doi: [10.1016/j.jcp.2022.111162](https://doi.org/10.1016/j.jcp.2022.111162)
=======
  > S. Badia, P. A. Martorell, F. Verdugo. "Geometrical discretisations for unfitted finite elements on explicit boundary representations", J.Comput. Phys. 460 (2022): 111162. doi: [10.1016/j.jcp.2022.111162](https://doi.org/10.1016/j.jcp.2022.111162)

!!! warning
    General polytope can be flat, i.e. a 3-vertices `Polygon` might have it's vertices aligned on a line. So `D` is actually an upper bound of the polytope's actual dimension.
>>>>>>> d5f17a94
"""
struct GeneralPolytope{D,Dp,Tp,Td} <: Polytope{D}
  vertices::Vector{Point{Dp,Tp}}
  edge_vertex_graph::Vector{Vector{Int32}}
  n_m_to_nface_to_mfaces::Matrix{Vector{Vector{Int}}}
  facedims::Vector{Int32}
  dimranges::Vector{UnitRange{Int}}
  dface_nfaces::Vector{Vector{Int}}
  isopen::Bool
  metadata::Td
  function GeneralPolytope{D}(
    vertices::Vector{Point{Dp,Tp}},
    edge_vertex_graph::Vector{Vector{Int32}},
    n_m_to_nface_to_mfaces::Matrix{Vector{Vector{Int}}},
    facedims::Vector{Int32},
    dimranges::Vector{UnitRange{Int}},
    dface_nfaces::Vector{Vector{Int}},
    isopen::Bool,
    metadata::Td) where {D,Dp,Tp,Td}
    new{D,Dp,Tp,Td}(
      vertices,
      edge_vertex_graph,
      n_m_to_nface_to_mfaces,
      facedims,
      dimranges,
      dface_nfaces,
      isopen,
      metadata)
  end
end

"""
    Polygon = GeneralPolytope{2}

<<<<<<< HEAD
A polygon is a [`GeneralPolytope`](@ref) in 2 dimensions.
=======
A polygon is a 2-dimensional [`GeneralPolytope`](@ref).
>>>>>>> d5f17a94
"""
const Polygon = GeneralPolytope{2}

"""
    Polyhedron = GeneralPolytope{3}

<<<<<<< HEAD
A polyhedron is a [`GeneralPolytope`](@ref) in 3 dimensions.
=======
A polyhedron is a 3-dimensional [`GeneralPolytope`](@ref).
>>>>>>> d5f17a94
"""
const Polyhedron = GeneralPolytope{3}

# Constructors

function GeneralPolytope{D}(
  vertices::Vector{<:Point},
  graph::Vector{Vector{Int32}},
  isopen::Bool,
  data) where D

  n = D+1
  n_m_to_nface_to_mfaces = Matrix{Vector{Vector{Int}}}(undef,n,n)
  dimranges = Vector{UnitRange{Int}}(undef,0)
  dface_nfaces = Vector{Vector{Int}}(undef,0)
  facedims = Vector{Int32}(undef,0)
  GeneralPolytope{D}(
    vertices,
    graph,
    n_m_to_nface_to_mfaces,
    facedims,
    dimranges,
    dface_nfaces,
    isopen,
    data)
end

function GeneralPolytope{D}(
  vertices::AbstractVector{<:Point},
  graph::Vector{<:Vector},
  isopen::Bool,
  data) where D

  GeneralPolytope{D}(collect(vertices),collect(Vector{Int32},graph),isopen,data)
end

"""
    GeneralPolytope{D}(vertices, graph; kwargs...)

Constructor of a [`GeneralPolytope`](@ref) that generates a polytope of
D dimensions with the given `vertices` and `graph` of connectivities.
"""
function GeneralPolytope{D}(
  vertices::AbstractVector{<:Point},
  graph::Vector{<:Vector}
  ;isopen=false::Bool,
  metadata=nothing) where D

  GeneralPolytope{D}(vertices,graph,isopen,metadata)
end

function GeneralPolytope{D}(
  vertices::AbstractVector{<:Point},
  graph::Vector{<:Vector},
  data) where D

  isopen = false
  GeneralPolytope{D}(vertices,graph,isopen,data)
end

function generate_polytope_data(p::Polytope;metadata=nothing)
  generate_polytope_data(p,metadata)
end

function generate_polytope_data(p::Polytope,::Nothing)
  nothing
end

function Polygon(p::Polytope{2},vertices::AbstractVector{<:Point};kwargs...)
  if p == TRI
    e_v_graph = [[2,3],[3,1],[1,2]]
    perm = [1,2,3]
  elseif p == QUAD
    e_v_graph = [[2,3],[4,1],[1,4],[3,2]]
    perm = [1,2,4,3]
  else
    @notimplemented
  end
  vertices = map(Reindex(vertices),perm)
  e_v_graph = map(Reindex(e_v_graph),perm)
  e_v_graph = map(i->replace(i, Dict(perm .=> 1:length(perm))...),e_v_graph)
  e_v_graph = map(i->Int32.(i),e_v_graph)
  data = generate_polytope_data(p;kwargs...)
  Polygon(vertices,e_v_graph,data)
end

function Polygon(vertices::AbstractVector{<:Point};kwargs...)
  graph = map(1:length(vertices)) do i
    inext = i == length(vertices) ? 1 : i+1
    iprev = i == 1 ? length(vertices) : i-1
    Int32[iprev,inext]
  end
  Polygon(vertices,graph;kwargs...)
end

function Polyhedron(p::Polytope{3},vertices::AbstractVector{<:Point};kwargs...)
  if p == TET
    e_v_graph = [Int32[3,4,2],Int32[1,4,3],Int32[2,4,1],Int32[3,2,1]]
  elseif p == HEX
    e_v_graph = [
      Int32[5, 2, 3],
      Int32[6, 4, 1],
      Int32[7, 1, 4],
      Int32[8, 3, 2],
      Int32[1, 7, 6],
      Int32[2, 5, 8],
      Int32[3, 8, 5],
      Int32[4, 6, 7]
    ]
  else
    @notimplemented
  end
  data = generate_polytope_data(p;kwargs...)
  Polyhedron(vertices,e_v_graph,data)
end

function GeneralPolytope{D}(p::Polytope;kwargs...) where D
  GeneralPolytope{D}(p,get_vertex_coordinates(p);kwargs...)
end

# Interface

num_dims(::T) where T<:GeneralPolytope = num_dims(T)

num_dims(::Type{<:GeneralPolytope{D}}) where D = D

num_cell_dims(a::GeneralPolytope) = num_dims(a)

point_eltype(::T) where T<:GeneralPolytope = point_eltype(T)

point_eltype(::Type{<:GeneralPolytope{D,Dp,T}}) where {D,Dp,T} = T

num_point_dims(::Type{<:GeneralPolytope{D,Dp}}) where {D,Dp} = Dp

num_vertices(a::GeneralPolytope) = length(a.vertices)

get_vertex_coordinates(a::GeneralPolytope) = a.vertices

Base.getindex(a::GeneralPolytope,i::Integer) = a.vertices[i]

"""
    get_graph(p::GeneralPolytope) -> Vector{Vector{Int32}}

Returns the edge-vertex graph of `p`.
"""
@inline get_graph(a::GeneralPolytope) = a.edge_vertex_graph

"""
    get_metadata(p::GeneralPolytope)

Return the metadata stored in `p`.
"""
get_metadata(a::GeneralPolytope) = a.metadata

"""
    isopen(p::GeneralPolytope) -> Bool

Return whether `p` is watertight or not.
"""
Base.isopen(a::GeneralPolytope) = a.isopen

"""
    isactive(p::GeneralPolytope, vertex::Integer) -> Bool

Returns whether `p`'s vertex of index `vertex` is connected to any other vertex of `p`.
"""
function isactive(p::GeneralPolytope,vertex::Integer)
  !isempty( get_graph(p)[vertex] )
end

"""
    check_polytope_graph(p::GeneralPolytope) -> Bool

It checks whether `p`'s graph is well-constructed, i.e. if it is oriented and planar.
"""
function check_polytope_graph(p::GeneralPolytope)
  check_polytope_graph(get_graph(p))
end

function check_polytope_graph(graph::AbstractVector{<:AbstractVector})
  for v in eachindex(graph)
    !isempty(graph[v]) || continue
    for vneig in graph[v]
      vneig > 0 || continue
      v ∈ graph[vneig] || return false
    end
  end
  true
end

is_simplex(::GeneralPolytope) = false

is_n_cube(::GeneralPolytope) = false

function simplexify(p::GeneralPolytope{D}) where D
  @assert !isopen(p)
  X,T = simplexify_interior(p)
  @check X == get_vertex_coordinates(p)
  T, simplex_polytope(Val{D}())
end

simplex_polytope(::Val{0}) = VERTEX

simplex_polytope(::Val{1}) = SEGMENT

simplex_polytope(::Val{2}) = TRI

simplex_polytope(::Val{3}) = TET

function Polytope{0}(p::GeneralPolytope,faceid::Integer)
  VERTEX
end

function Polytope{1}(p::GeneralPolytope,faceid::Integer)
  SEGMENT
end

function Polytope{D}(p::GeneralPolytope{D},faceid::Integer) where D
  p
end

function Polytope{2}(p::Polyhedron,faceid::Integer)
  f_to_v = get_faces(p,2,0)
  coords = get_vertex_coordinates(p)
  vertices = coords[f_to_v[faceid]]
  Polygon(vertices)
end

Base.:(==)(a::GeneralPolytope,b::GeneralPolytope) = false

function Base.:(==)(a::GeneralPolytope{D},b::GeneralPolytope{D}) where D
  a === b ||
  ( get_vertex_coordinates(a) == get_vertex_coordinates(b) &&
  get_graph(a) == get_graph(b) )
end

function num_faces(p::GeneralPolytope{D},d::Integer) where D
  if d == 0
    num_vertices(p)
  elseif d == D
    1
  else
    length(get_faces(p,d,0))
  end
end

function get_faces(p::GeneralPolytope,n::Integer,m::Integer)
  setup_faces!(p,n,m)
  p.n_m_to_nface_to_mfaces[n+1,m+1]
end

function get_facet_orientations(p::GeneralPolytope)
  ones(Int,num_facets(p))
end

function get_facet_normal(p::Polyhedron)
  D = 3
  f_to_v = get_faces(p,D-1,0)
  coords = get_vertex_coordinates(p)
  map(f_to_v) do v
    v1, v2 = compute_tangent_space(Val(2),coords[v])
    n = v1 × v2
    n /= norm(n)
  end
end

function get_facet_normal(p::Polyhedron,lfacet::Integer)
  v = get_faces(p,2,0)[lfacet]
  coords = get_vertex_coordinates(p)
  v1, v2 = compute_tangent_space(Val(2),coords[v])
  n = v1 × v2
  n /= norm(n)
  return n
end

function compute_tangent_space(::Val{1},coords;tol=1e-10)
  v1 = coords[2]-coords[1]
  v1 /= norm(v1)
  return v1
end

function compute_tangent_space(::Val{D},coords;tol=1e-10) where D
  np = length(coords)
  p0 = first(coords)
  k = 1
  ns = 0
  space = ()
  while (ns < D) && (k < np)
    v = coords[k+1]-p0
    for vi in space
      v -= (v⋅vi)*vi
    end
    w = norm(v)
    if w > tol
      space = (space...,v/w)
      ns += 1
    end
    k += 1
  end
  @check ns == D "Tangent space cannot be computed! Too many colinear points"
  return space
end

# Normal for a Polygon embedded in 3D space
function get_cell_normal(p::Polygon{3})
  coords = get_vertex_coordinates(p)
  v1, v2 = compute_tangent_space(Val(2),coords)
  n = v1 × v2
  n /= norm(n)
  return n
end

# Normal for edges of a Polygon embedded in 2D space
function get_facet_normal(p::Polygon{2})
  f_to_v = get_faces(p,1,0)
  coords = get_vertex_coordinates(p)
  map(f_to_v) do v
    e = coords[v[2]]-coords[v[1]]
    n = VectorValue( e[2], -e[1] )
    n /= norm(n)
  end
end

function get_facet_normal(p::Polygon{2},lfacet::Integer)
  v = get_faces(p,1,0)[lfacet]
  coords = get_vertex_coordinates(p)
  e = coords[v[2]]-coords[v[1]]
  n = VectorValue(e[2],-e[1] )
  n /= norm(n)
  return n
end

# Normal for edges of a Polygon embedded in 3D space
function get_facet_normal(p::Polygon{3})
  t = get_edge_tangent(p)
  n = get_cell_normal(p)
  return t .× n
end

function get_facet_normal(p::Polygon{3},lfacet::Integer)
  t = get_edge_tangent(p,lfacet)
  n = get_cell_normal(p)
  return t × n
end

function get_edge_tangent(p::GeneralPolytope)
  e_to_v = get_faces(p,1,0)
  coords = get_vertex_coordinates(p)
  map(e_to_v) do v
    e = coords[v[2]]-coords[v[1]]
    e / norm(e)
  end
end

function get_edge_tangent(p::GeneralPolytope,ledge::Integer)
  v = get_faces(p,1,0)[ledge]
  coords = get_vertex_coordinates(p)
  e = coords[v[2]]-coords[v[1]]
  return e / norm(e)
end

function get_dimranges(p::GeneralPolytope)
  setup_dimranges!(p)
  p.dimranges
end

function get_dimrange(p::GeneralPolytope,d::Integer)
  setup_dimranges!(p)
  p.dimranges[d+1]
end

function get_faces(p::GeneralPolytope)
  setup_face_to_nfaces!(p)
  p.dface_nfaces
end

function get_facedims(p::GeneralPolytope)
  setup_facedims!(p)
  p.facedims
end

function setup_dimranges!(p::GeneralPolytope{D}) where D
  if length(p.dimranges) < D+1
    lens = map(i->num_faces(p,i),0:D)
    sums = cumsum(lens)
    resize!(p.dimranges,D+1)
    for (i,(l,s)) in enumerate(zip(lens,sums))
      p.dimranges[i] = s-l+1 : s
    end
  end
end

function setup_face_to_nfaces!(p::GeneralPolytope)
  if length(p.dface_nfaces) < num_vertices(p)
    facedims = get_facedims(p)
    dface_nfaces = Vector{Vector{Int}}(undef,length(facedims))
    ofsets = get_offsets(p)
    for (f,d) in enumerate(facedims)
      df = f - ofsets[d+1]
      nfs = Int[]
      for n in 0:d
        union!(nfs,get_faces(p,d,n)[df] .+ ofsets[n+1])
      end
      dface_nfaces[f] = nfs
    end
    copy!(p.dface_nfaces,dface_nfaces)
  end
  nothing
end

function setup_facedims!(p::GeneralPolytope)
  if length(p.facedims) < num_vertices(p)
    dimranges = get_dimranges(p)
    n_faces = dimranges[end][end]
    facedims = _nface_to_nfacedim(n_faces,dimranges)
    copy!(p.facedims,facedims)
  end
end

function setup_faces!(p::GeneralPolytope{D},dimfrom,dimto) where D
  if isassigned(p.n_m_to_nface_to_mfaces,dimfrom+1,dimto+1)
    return nothing
  end
  if dimfrom == dimto
    setup_nface_to_nface!(p,dimfrom)
  elseif dimfrom == D
    setup_cell_to_faces!(p,dimto)
  elseif dimto == 0
    setup_face_to_vertices!(p,dimfrom)
  elseif dimfrom > dimto
    setup_nface_to_mface!(p,dimfrom,dimto)
  else
    setup_nface_to_mface_dual!(p,dimto,dimfrom)
  end
  nothing
end

function setup_face_to_vertices!(p::GeneralPolytope,d)
  if !isassigned(p.n_m_to_nface_to_mfaces,d+1,1)
    df_to_v = generate_face_to_vertices(p,d)
    p.n_m_to_nface_to_mfaces[d+1,1] = df_to_v
  end
end

function setup_cell_to_faces!(p::GeneralPolytope{D},d) where D
  if !isassigned(p.n_m_to_nface_to_mfaces,D+1,d+1)
    num_f = num_faces(p,d)
    c_to_f = [ collect(1:num_f) ]
    p.n_m_to_nface_to_mfaces[D+1,d+1] = c_to_f
  end
end

function setup_nface_to_nface!(p::GeneralPolytope,n)
  if !isassigned(p.n_m_to_nface_to_mfaces,n+1,n+1)
    num_nf = num_faces(p,n)
    nf_to_nf = map(i->Int[i],1:num_nf)
    p.n_m_to_nface_to_mfaces[n+1,n+1] = nf_to_nf
  end
end

function setup_nface_to_mface!(p::Polyhedron,n,m)
  if !isassigned(p.n_m_to_nface_to_mfaces,n+1,m+1)
    @notimplementedif n != 2 && m != 1
    nf_to_v = get_faces(p,n,0)
    v_to_mf = get_faces(p,0,m)
    nf_to_ftype = map( length, nf_to_v )
    ftype_to_lmf_to_lv = map(1:maximum(nf_to_ftype)) do ftype
      map(1:ftype) do i
        inext = i == ftype ? 1 : i+1
        Int[i,inext]
      end
    end
    nf_to_mf = Gridap.Geometry.find_cell_to_faces(
      Table(nf_to_v),
      ftype_to_lmf_to_lv,
      nf_to_ftype,
      Table(v_to_mf))
    p.n_m_to_nface_to_mfaces[n+1,m+1] = Vector(nf_to_mf)
  end
end

function setup_nface_to_mface_dual!(p::GeneralPolytope,dimto,dimfrom)
  if !isassigned(p.n_m_to_nface_to_mfaces,dimfrom+1,dimto+1)
    @assert dimfrom < dimto
    nf_to_mf = get_faces(p,dimto,dimfrom)
    n_mf = num_faces(p,dimfrom)
    mf_to_nf = Gridap.Geometry.generate_cells_around(Table(nf_to_mf),n_mf)
    p.n_m_to_nface_to_mfaces[dimfrom+1,dimto+1] = Vector(mf_to_nf)
  end
end

function generate_face_to_vertices(p::Polyhedron,d::Integer)
  if d == 1
    generate_edge_to_vertices(p)
  elseif d == 2
    generate_facet_to_vertices(p)
  else
    @unreachable
  end
end

function generate_face_to_vertices(p::Polygon,d::Integer)
  if d == 1
    generate_facet_to_vertices(p)
  else
    @unreachable
  end
end

function generate_facet_to_vertices(poly::Polyhedron)
  D = 3
  istouch = map( i -> falses(length(i)), get_graph(poly) )
  T = Vector{Int32}[]
  for v in 1:num_vertices(poly)
    isactive(poly,v) || continue
    for i in 1:length(get_graph(poly)[v])
      !istouch[v][i] || continue
      istouch[v][i] = true
      vcurrent = v
      vnext = get_graph(poly)[v][i]
      vnext > 0 || continue
      k = [v]
      while vnext != v
        inext = findfirst( isequal(vcurrent), get_graph(poly)[vnext] )
        inext = ( inext % length( get_graph(poly)[vnext] ) ) + 1
        istouch[vnext][inext] = true
        vcurrent = vnext
        vnext = get_graph(poly)[vnext][inext]
        vnext > 0 || break
        push!(k,vcurrent)
      end
      if length(k) >=D
        push!(T,k)
      end
    end
  end
  T
end

function generate_edge_to_vertices(poly::GeneralPolytope)
  graph = get_graph(poly)
  T = Vector{Int32}[]
  for v in eachindex(graph)
    for vneig in graph[v]
      if vneig > v
        push!(T,[v,vneig])
      end
    end
  end
  T
end

function generate_facet_to_vertices(poly::Polygon)
  graph = get_graph(poly)
  n = length(graph)
  T = Vector{Int32}[]
  for v in eachindex(graph)
    vnext = ifelse(v == n, 1, v+1)
    @check vnext ∈ graph[v]
    push!(T,[v,vnext])
  end
  T
end

function Base.copy(poly::Polyhedron)
  vertices = get_vertex_coordinates(poly)
  graph = get_graph(poly)
  open = isopen(poly)
  data = get_metadata(poly)
  data = !isnothing(data) ? copy(data) : nothing
  Polyhedron(vertices,graph,open,data)
end

function simplexify_interior(p::Polygon)
  @assert !isopen(p)
  e_to_v = generate_facet_to_vertices(p)
  T = Vector{Int32}[]
  if length(e_to_v) > 0
    v0 = e_to_v[1][1]
    for verts in e_to_v
      if v0 ∉ verts
        push!(T,[v0,verts[1],verts[2]])
      end
    end
  end
  get_vertex_coordinates(p),T
end

"""
    simplexify_interior(p::Polyhedron) -> (coords, triangles)

`simplex_interior` computes a simplex partition of the volume inside the Polyhedron `p`.

Returns a vector of coordinates `coords` and a vector `triangles` containing the
connectivitty vectors defining each triangle of the partition.
"""
function simplexify_interior(poly::Polyhedron)
  !isopen(poly) || return simplexify_surface(poly)
  vstart = fill(UNSET,num_vertices(poly))
  stack = Int32[]
  for v in 1:num_vertices(poly)
    isactive(poly,v) || continue
    vstart[v] == UNSET || continue
    vstart[v] = v
    empty!(stack)
    push!(stack,v)
    while !isempty(stack)
      vcurrent = pop!(stack)
      for vneig in get_graph(poly)[vcurrent]
        if vstart[vneig] == UNSET
          vstart[vneig] = v
          push!(stack,vneig)
        end
      end
    end
  end
  istouch = map( i -> falses(length(i)), get_graph(poly) )
  vertex_coordinates = get_vertex_coordinates(poly)
  T = Vector{Int32}[]
  X = vertex_coordinates
  for v in 1:num_vertices(poly)
    isactive(poly,v) || continue
    for i in 1:length(get_graph(poly)[v])
      !istouch[v][i] || continue
      istouch[v][i] = true
      vcurrent = v
      vnext = get_graph(poly)[v][i]
      while vnext != v
        inext = findfirst( isequal(vcurrent), get_graph(poly)[vnext] )
        !isnothing(inext) || break
        inext = ( inext % length( get_graph(poly)[vnext] ) ) + 1
        istouch[vnext][inext] = true
        vcurrent = vnext
        vnext = get_graph(poly)[vnext][inext]
        @assert vcurrent ≠ vnext
        vcurrent ≠ vnext || break
        if v ∉ (vstart[v],vcurrent,vnext)
          k = [vstart[v],v,vcurrent,vnext]
          push!(T,k)
        end
      end
    end
  end
  X,T
end

"""
    simplexify_surface(p::Polyhedron) -> (coords, triangles)

Computes a simplex partition of the boundary of `p`.

Returns a vector of coordinates `coords` and a vector `triangles` containing the
connectivitty vectors defining each triangle of the partition.
"""
function simplexify_surface(poly::Polyhedron)
  istouch = map( i -> falses(length(i)), get_graph(poly) )
  T = Vector{Int32}[]
  for v in 1:num_vertices(poly)
    isactive(poly,v) || continue
    for i in 1:length(get_graph(poly)[v])
      !istouch[v][i] || continue
      istouch[v][i] = true
      vcurrent = v
      vnext = get_graph(poly)[v][i]
      vnext > 0 || continue
      while vnext != v
        inext = findfirst( isequal(vcurrent), get_graph(poly)[vnext] )
        inext = ( inext % length( get_graph(poly)[vnext] ) ) + 1
        istouch[vnext][inext] = true
        vcurrent = vnext
        vnext = get_graph(poly)[vnext][inext]
        vnext > 0 || break
        if v ∉ (vcurrent,vnext)
          k = [v,vcurrent,vnext]
          push!(T,k)
        end
      end
    end
  end
  get_vertex_coordinates(poly),T
end

function compute_orientation(p::GeneralPolytope{D}) where D
  cc = mean(get_vertex_coordinates(p))
  cf = mean(first(get_face_coordinates(p,D-1)))
  n = get_facet_normal(p,1)
  s = sign(dot(n,cf-cc))
  return s
end

# Admissible permutations for Polygons are the ones that
# preserve the orientation of the circular graph that defines it.
# For 2D polytopes, this will always be positive. For 3D polytopes, i.e
# faces of a polyhedron, the orientation can also be negative.
function get_vertex_permutations(p::GeneralPolytope{2})
  base = collect(1:num_vertices(p))
  pos_perms = [circshift(base,i-1) for i in 1:num_vertices(p)]
  base = reverse(base)
  neg_perms = [circshift(base,i-1) for i in 1:num_vertices(p)]
  return vcat(pos_perms,neg_perms)
end

"""
    merge_nodes!(graph::Vector{Vector{Int32}},i::Int,j::Int)

Given a polyhedron graph, i.e a planar graph with oriented closed paths representing the faces,
merge the nodes `i` and `j` by collapsing the edge `i-j` into `i`.
The algorithm preserves the orientation of the neighboring faces, maintaining a consistent graph.
"""
function merge_nodes!(graph::Vector{Vector{Int32}},i,j)
  li::Int = findfirst(isequal(j),graph[i])
  lj::Int = findfirst(isequal(i),graph[j])
  merge_nodes!(graph,i,j,li,lj)
end

function merge_nodes!(graph::Vector{Vector{Int32}},i,j,li,lj)
  ni, nj = graph[i], graph[j]
  graph[i] = unique!(vcat(ni[1:li-1],nj[lj+1:end],nj[1:lj-1],ni[li+1:end]))
  for k in nj
    !isequal(k,i) && unique!(replace!(graph[k], j => i))
  end
  empty!(graph[j])
  return graph
end

"""
    renumber!(graph::Vector{Vector{Int32}},new_to_old::Vector{Int},n_old::Int)

Given a polyhedron graph, renumber the nodes of the graph using the `new_to_old` mapping.
Removes the empty nodes.
"""
function renumber!(graph::Vector{Vector{Int32}},new_to_old::Vector{Int},n_old::Int)
  old_to_new = find_inverse_index_map(new_to_old,n_old)
  !isequal(n_old,length(new_to_old)) && keepat!(graph,new_to_old)
  for i in eachindex(graph)
    ni = graph[i]
    for k in eachindex(ni)
      ni[k] = old_to_new[ni[k]]
    end
  end
  return graph
end

"""
    merge_nodes(p::GeneralPolytope{D};atol=1e-6)

Given a polytope, merge all the nodes that are closer than `atol` to each other.
"""
function merge_nodes(p::GeneralPolytope{D};atol=1e-6) where D
  same_node(x,y) = norm(x-y) < atol

  n = num_vertices(p)
  vertices = get_vertex_coordinates(p)
  graph = deepcopy(ReferenceFEs.get_graph(p))

  for (i,v) in enumerate(vertices)
    if !isempty(graph[i])
      li = 1
      while li <= length(graph[i])
        j = graph[i][li]
        w = vertices[j]
        if same_node(v,w)
          lj :: Int = findfirst(isequal(i),graph[j])
          merge_nodes!(graph,i,j,li,lj)
        else
          li += 1
        end
      end
    end
  end

  new_to_old = findall(!isempty,graph)
  renumber!(graph,new_to_old,n)
  new_vertices = vertices[new_to_old]

  @check check_polytope_graph(graph)
  return GeneralPolytope{D}(
    new_vertices,
    graph,
    p.isopen,
    nothing
  )
end

"""
    merge_polytopes(p1::GeneralPolytope{D},p2::GeneralPolytope{D},f1,f2)

Merge polytopes `p1` and `p2` by gluing the faces `f1` and `f2` together.
The faces `f1` and `f2` need to be given as list of nodes in the same order.
I.e we assume that `get_vertex_coordinates(p1)[f1[k]] == get_vertex_coordinates(p2)[f2[k]]` for all `k`.

# Algorithm:

- Polyhedrons have planar graphs, with each face represented by an oriented closed path.

- Visually, this means we can glue boths polytopes `p1` and `p2` by drawing the graph `G2` inside the
closed path of the face `f1` of `G1`. We can them add edges between the vertices of the closed paths
of `f1` and `f2`, then collapse the edges to create the final graph.

- To create the edge `(i1,i2)`:
    + Around each node, its neighbors are oriented in a consistent way. This
      means that for a selected face (closed path), there will always be two consecutive neighbors that
      belong to the selected face.
    + To create the new edge, we insert the new neighbor between the two consecutive neighbors of the
      selected face. This will consistently embed `G2` into `f1`.

"""
function merge_polytopes(p1::Polyhedron,p2::Polyhedron,f1,_f2)
  @check isequal(length(f1),length(_f2))

  offset = num_vertices(p1)
  f2 = _f2 .+ offset
  graph = deepcopy(get_graph(p1))
  for g in get_graph(p2)
    push!(graph,collect(Int32, g .+ offset))
  end

  in_f1, in_f2 = in(f1), in(f2)
  for k in eachindex(f1)
    i1, i2 = f1[k], f2[k]

    l1 = 1
    while !in_f1(graph[i1][l1]); l1 += 1; end
    while in_f1(graph[i1][l1+1]); l1 += 1; end
    insert!(graph[i1],l1,i2)

    l2 = 1
    while !in_f2(graph[i2][l2]); l2 += 1; end
    while in_f2(graph[i2][l2+1]); l2 += 1; end
    insert!(graph[i2],l2,i1)

    merge_nodes!(graph,i1,i2,l1,l2)
    f2[k] = i1
  end

  n_old = num_vertices(p1) + num_vertices(p2)
  new_to_old = findall(!isempty,graph)
  renumber!(graph,new_to_old,n_old)

  vertices = vcat(get_vertex_coordinates(p1),get_vertex_coordinates(p2))
  new_vertices = vertices[new_to_old]

  @check check_polytope_graph(graph)
  return Polyhedron(
    new_vertices,
    graph,
    p1.isopen || p2.isopen,
    nothing
  )
end

function merge_polytopes(p1::Polygon,p2::Polygon,f1,f2)
  @check length(f1) == length(f2) == 2
  if f1[1] > f1[2] # Reversed edge
    @assert f2[2] > f2[1]
    return merge_polytopes(p2,p1,f2,f1)
  end
  v1, v2 = get_vertex_coordinates(p1), get_vertex_coordinates(p2)
  v = vcat(v1[1:f1[1]],v2[(f2[1]+1):end],v2[1:(f2[2]-1)],v1[f1[2]:end])
  return Polygon(v)
end

"""
    polytope_from_faces(D::Integer,vertices::AbstractVector{<:Point},face_to_vertex::AbstractVector{<:AbstractVector{<:Integer}})

Returns a polygon/polyhedron given a list of vertex coordinates and the face-to-vertex connectivity.
The polytope is assumed to be closed, i.e there are no open edges.
"""
function polytope_from_faces(D::Integer,vertices,face_to_vertex)
  if D == 2
    return polygon_from_faces(vertices,face_to_vertex)
  elseif D == 3
    return polyhedron_from_faces(vertices,face_to_vertex)
  else
    @notimplemented
  end
end

function polygon_from_faces(
  vertices::AbstractVector{<:Point},
  face_to_vertex::AbstractVector{<:AbstractVector{<:Integer}}
)
  @check all(length(f) == 2 for f in face_to_vertex)
  n = length(vertices)
  graph = [fill(zero(Int32),2) for i in 1:n]

  for f in face_to_vertex
    graph[f[1]][2] = f[2]
    graph[f[2]][1] = f[1]
  end

  perm = collect(1:n)
  for k in 2:n
    perm[k] = graph[perm[k-1]][2]
  end
  permute!(vertices,perm)

  @check check_polytope_graph(graph)
  return Polygon(vertices), perm
end

function polyhedron_from_faces(
  vertices::AbstractVector{<:Point},
  face_to_vertex::AbstractVector{<:AbstractVector{<:Integer}}
)
  n = length(vertices)
  graph = [Int32[] for i in 1:n]

  for f in face_to_vertex
    nf = length(f)
    for k in eachindex(f)
      vprev, v, vnext = f[mod(k-2,nf)+1], f[k], f[mod(k,nf)+1]
      kprev = findfirst(isequal(vprev),graph[v])
      knext = findfirst(isequal(vnext),graph[v])
      if isnothing(kprev) && isnothing(knext)
        push!(graph[v],vprev,vnext)
      elseif isnothing(kprev)
        kprev = max(knext - 1, 1)
        insert!(graph[v],kprev,vprev)
      elseif isnothing(knext)
        knext = kprev + 1
        insert!(graph[v],knext,vnext)
      else
        nv = length(graph[v])
        @assert isequal(knext, mod(kprev,nv) + 1)
      end
    end
  end

  @check check_polytope_graph(graph)
  return Polyhedron(vertices,graph), Base.OneTo(n)
end<|MERGE_RESOLUTION|>--- conflicted
+++ resolved
@@ -1,16 +1,10 @@
 """
     struct GeneralPolytope{D,Dp,Tp} <: Polytope{D}
 
-<<<<<<< HEAD
-The `GeneralPolytope` is definded defined by a set of vertices and a rotation
+The `GeneralPolytope` is defined by a set of vertices and a rotation
 system (a planar oriented graph). This polytopal representation can represent
-any polytope in 2 and 3 dimensions.
-=======
-  The `GeneralPolytope` is defined by a set of vertices and a rotation
-  system (a planar oriented graph). This polytopal representation can represent
-  any polytope of dimension 2 and 3. `Dp` is the embedding dimension and `Tp`
-  the element type of the vertices.
->>>>>>> d5f17a94
+any polytope of dimension 2 and 3. `Dp` is the embedding dimension and `Tp`
+the element type of the vertices.
 
 In 2 dimensions ([`Polygon`](@ref)), the representation of the polygon is a closed polyline.
 
@@ -22,14 +16,10 @@
 
 > D. Powell, T. Abel, "An exact general remeshing scheme applied to physically conservative voxelization", J. Comput. Phys. 297 (Sept. 2015) 340–356, doi: [10.1016/j.jcp.2015.05.022](https://doi.org/10.1016/j.jcp.2015.05.022.
 
-<<<<<<< HEAD
 > S. Badia, P. A. Martorell, F. Verdugo. "Geometrical discretisations for unfitted finite elements on explicit boundary representations", J.Comput. Phys. 460 (2022): 111162. doi: [10.1016/j.jcp.2022.111162](https://doi.org/10.1016/j.jcp.2022.111162)
-=======
-  > S. Badia, P. A. Martorell, F. Verdugo. "Geometrical discretisations for unfitted finite elements on explicit boundary representations", J.Comput. Phys. 460 (2022): 111162. doi: [10.1016/j.jcp.2022.111162](https://doi.org/10.1016/j.jcp.2022.111162)
 
 !!! warning
     General polytope can be flat, i.e. a 3-vertices `Polygon` might have it's vertices aligned on a line. So `D` is actually an upper bound of the polytope's actual dimension.
->>>>>>> d5f17a94
 """
 struct GeneralPolytope{D,Dp,Tp,Td} <: Polytope{D}
   vertices::Vector{Point{Dp,Tp}}
@@ -64,22 +54,14 @@
 """
     Polygon = GeneralPolytope{2}
 
-<<<<<<< HEAD
 A polygon is a [`GeneralPolytope`](@ref) in 2 dimensions.
-=======
-A polygon is a 2-dimensional [`GeneralPolytope`](@ref).
->>>>>>> d5f17a94
 """
 const Polygon = GeneralPolytope{2}
 
 """
     Polyhedron = GeneralPolytope{3}
 
-<<<<<<< HEAD
 A polyhedron is a [`GeneralPolytope`](@ref) in 3 dimensions.
-=======
-A polyhedron is a 3-dimensional [`GeneralPolytope`](@ref).
->>>>>>> d5f17a94
 """
 const Polyhedron = GeneralPolytope{3}
 
