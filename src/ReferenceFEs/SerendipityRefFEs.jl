--- conflicted
+++ resolved
@@ -11,11 +11,8 @@
 """
 const serendipity = Serendipity()
 
-<<<<<<< HEAD
 Pushforward(::Type{Serendipity}) = IdentityPiolaMap()
 
-=======
->>>>>>> a24261ea
 """
     SerendipityRefFE(::Type{T}, p::Polytope, order::Int)
     SerendipityRefFE(::Type{T}, p::Polytope, orders::Tuple)
